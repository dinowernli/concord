use crate::harness::Harness;
use crate::keyvalue::keyvalue_proto::PutRequest;
use crate::raft::Options;
use crate::raft::raft_common_proto::Server;
use std::time::Duration;

const TIMEOUT: Duration = Duration::from_secs(3);
const NAMES: [&str; 3] = ["A", "B", "C"];
const CLUSTER_NAME: &str = "test-cluster";

#[tokio::test]
async fn test_start_and_elect_leader() {
    let harness = make_harness(NAMES.to_vec()).await;

    harness.wait_for_leader(TIMEOUT, term_greater(0)).await;

    harness.validate().await;
    harness.stop().await;
}

#[tokio::test]
async fn test_start_and_elect_leader_many_nodes() {
    let n = 17;
    let owned: Vec<String> = (1..=n).map(|i| i.to_string()).collect();
    let names: Vec<&str> = owned.iter().map(|s| s.as_str()).collect();
    let harness = make_harness(names).await;

    harness.wait_for_leader(TIMEOUT, term_greater(0)).await;

    harness.validate().await;
    harness.stop().await;
}

#[tokio::test]
async fn test_disconnect_leader() {
    let harness = make_harness(NAMES.to_vec()).await;

    // Wait for the initial leader and capture its term and server.
    let (term1, leader1) = harness.wait_for_leader(TIMEOUT, term_greater(0)).await;
    let name1 = leader1.name.clone();
    harness.failures().lock().await.disconnect(name1.as_str());

    // Wait for a new leader (i.e, for a higher term).
    let (term2, leader2) = harness.wait_for_leader(TIMEOUT, term_greater(term1)).await;
    let name2 = leader2.name.clone();

    // Verify that it's not the disconnected node.
    assert_ne!(&name2, &name1);

    // Now reconnect the original leader, and disconnect the second one.
    harness.failures().lock().await.reconnect(name1.as_str());
    harness.failures().lock().await.disconnect(name2.as_str());

    // Wait for another new leader (i.e, for a higher term).
    let (_, leader3) = harness.wait_for_leader(TIMEOUT, term_greater(term2)).await;

    // Verify that it's not the disconnected node.
    assert_ne!(leader3.name, leader2.name);

    harness.validate().await;
    harness.stop().await;
}

#[tokio::test]
async fn test_commit() {
    let harness = make_harness(NAMES.to_vec()).await;
    harness.wait_for_leader(TIMEOUT, term_greater(0)).await;
    let client = harness.make_raft_client();

    let payload: &[u8] = "some-payload".as_bytes();
    let result = client.commit(payload).await;
    assert!(result.is_ok());

    harness.validate().await;
    harness.stop().await;
}

#[tokio::test]
async fn test_reconfigure_cluster() {
    let names = vec!["A", "B", "C", "D", "E"];
    let harness = make_harness(names.clone()).await;

    let (t1, leader1) = harness.wait_for_leader(TIMEOUT, term_greater(0)).await;
    let without_leader: Vec<&str> = names
        .iter()
        .copied()
        .filter(|s| *s != leader1.name)
        .collect();
    assert_eq!(without_leader.len(), 4);

    // Change cluster to contain only 3 members, and not including the current leader.
    let new_members: Vec<&str> = without_leader.iter().copied().take(3).collect();
    let result = harness.update_members(new_members.clone()).await;
    assert!(result.is_ok());

    // Wait for a new leader and verify.
    let (_, leader2) = harness.wait_for_leader(TIMEOUT, term_greater(t1)).await;
    assert_ne!(&leader2.name, &leader1.name);
    assert!(new_members.contains(&leader2.name.as_str()));

    harness.validate().await;
    harness.stop().await;
}

#[tokio::test]
async fn test_keyvalue() {
    let harness = make_harness(NAMES.to_vec()).await;
    let mut kv = harness.make_kv_client().await;

    let k1 = "k1".as_bytes().to_vec();
    let v1 = "v1".as_bytes().to_vec();
    kv.put(PutRequest {
        key: k1.clone(),
        value: v1.clone(),
    })
    .await
    .expect("put");

    let get_result = harness.wait_for_key(k1.as_slice(), TIMEOUT).await;
    let entry = get_result.entry.expect("entry");

    assert_eq!(&entry.key, &k1);
    assert_eq!(&entry.value, &v1);
}

#[tokio::test]
async fn test_snapshotting() {
    let raft_options = Options::default().with_compaction(5 * 1024 * 1024, 1000);
    let harness = make_harness_with_options(NAMES.to_vec(), Some(raft_options)).await;

    // Disconnect a node that will later have to catch up.
    harness.failures().lock().await.disconnect("B");

    let mut client = harness.make_kv_client().await;
    let key = "snapshot-key".as_bytes().to_vec();

    for i in 0..20 {
        let large_payload: Vec<u8> = vec![i as u8; 3 * 1024 * 1024]; // 3MB payload
        client
            .put(PutRequest {
                key: key.clone(),
                value: large_payload,
            })
            .await
            .expect("commit");
    }

    // Reconnect the node.
    harness.failures().lock().await.reconnect("B");

    // Wait for node "B" to install a snapshot.
    let snapshot_info = harness.wait_for_snapshot("B", TIMEOUT).await;

    // Verify that the snapshot is small.
    assert!(snapshot_info.size_bytes > 0);
    assert!(snapshot_info.size_bytes < 10 * 1024 * 1024);

    harness.validate().await;
    harness.stop().await;
}

// Convenience method that returns a matcher for terms greater than a value.
fn term_greater(n: i64) -> Box<dyn Fn(&(i64, Server)) -> bool> {
    Box::new(move |(term, _)| *term > n)
}

async fn make_harness(nodes: Vec<&str>) -> Harness {
<<<<<<< HEAD
    let wipe_persistence = true;
    let (harness, serving) = Harness::builder(nodes)
        .await
        .expect("builder")
        .build(CLUSTER_NAME, wipe_persistence)
        .await
        .expect("harness");
=======
    make_harness_with_options(nodes, None).await
}

async fn make_harness_with_options(nodes: Vec<&str>, options: Option<Options>) -> Harness {
    let mut builder = Harness::builder(nodes).await.expect("builder");

    if let Some(opts) = options {
        builder = builder.with_options(opts)
    }

    let (harness, serving) = builder.build().await.expect("harness");
>>>>>>> f5b1f067
    harness.start().await;
    tokio::spawn(async { serving.await });
    harness
}<|MERGE_RESOLUTION|>--- conflicted
+++ resolved
@@ -5,12 +5,15 @@
 use std::time::Duration;
 
 const TIMEOUT: Duration = Duration::from_secs(3);
-const NAMES: [&str; 3] = ["A", "B", "C"];
 const CLUSTER_NAME: &str = "test-cluster";
+
+fn names() -> Vec<String> {
+    vec!["A".to_string(), "B".to_string(), "C".to_string()]
+}
 
 #[tokio::test]
 async fn test_start_and_elect_leader() {
-    let harness = make_harness(NAMES.to_vec()).await;
+    let harness = make_harness(names()).await;
 
     harness.wait_for_leader(TIMEOUT, term_greater(0)).await;
 
@@ -22,8 +25,7 @@
 async fn test_start_and_elect_leader_many_nodes() {
     let n = 17;
     let owned: Vec<String> = (1..=n).map(|i| i.to_string()).collect();
-    let names: Vec<&str> = owned.iter().map(|s| s.as_str()).collect();
-    let harness = make_harness(names).await;
+    let harness = make_harness(owned).await;
 
     harness.wait_for_leader(TIMEOUT, term_greater(0)).await;
 
@@ -33,7 +35,7 @@
 
 #[tokio::test]
 async fn test_disconnect_leader() {
-    let harness = make_harness(NAMES.to_vec()).await;
+    let harness = make_harness(names()).await;
 
     // Wait for the initial leader and capture its term and server.
     let (term1, leader1) = harness.wait_for_leader(TIMEOUT, term_greater(0)).await;
@@ -63,7 +65,7 @@
 
 #[tokio::test]
 async fn test_commit() {
-    let harness = make_harness(NAMES.to_vec()).await;
+    let harness = make_harness(names()).await;
     harness.wait_for_leader(TIMEOUT, term_greater(0)).await;
     let client = harness.make_raft_client();
 
@@ -77,26 +79,34 @@
 
 #[tokio::test]
 async fn test_reconfigure_cluster() {
-    let names = vec!["A", "B", "C", "D", "E"];
+    let names = vec![
+        "A".to_string(),
+        "B".to_string(),
+        "C".to_string(),
+        "D".to_string(),
+        "E".to_string(),
+    ];
     let harness = make_harness(names.clone()).await;
 
     let (t1, leader1) = harness.wait_for_leader(TIMEOUT, term_greater(0)).await;
-    let without_leader: Vec<&str> = names
+
+    let without_leader: Vec<String> = names
+        .clone()
         .iter()
-        .copied()
-        .filter(|s| *s != leader1.name)
+        .filter(|&s| *s != leader1.name)
+        .map(|s| s.clone())
         .collect();
     assert_eq!(without_leader.len(), 4);
 
     // Change cluster to contain only 3 members, and not including the current leader.
-    let new_members: Vec<&str> = without_leader.iter().copied().take(3).collect();
+    let new_members: Vec<String> = without_leader.iter().take(3).map(|s| s.clone()).collect();
     let result = harness.update_members(new_members.clone()).await;
     assert!(result.is_ok());
 
     // Wait for a new leader and verify.
     let (_, leader2) = harness.wait_for_leader(TIMEOUT, term_greater(t1)).await;
     assert_ne!(&leader2.name, &leader1.name);
-    assert!(new_members.contains(&leader2.name.as_str()));
+    assert!(new_members.contains(&leader2.name));
 
     harness.validate().await;
     harness.stop().await;
@@ -104,7 +114,7 @@
 
 #[tokio::test]
 async fn test_keyvalue() {
-    let harness = make_harness(NAMES.to_vec()).await;
+    let harness = make_harness(names()).await;
     let mut kv = harness.make_kv_client().await;
 
     let k1 = "k1".as_bytes().to_vec();
@@ -125,8 +135,9 @@
 
 #[tokio::test]
 async fn test_snapshotting() {
-    let raft_options = Options::default().with_compaction(5 * 1024 * 1024, 1000);
-    let harness = make_harness_with_options(NAMES.to_vec(), Some(raft_options)).await;
+    let raft_options =
+        Options::new_without_persistence_for_testing().with_compaction(5 * 1024 * 1024, 1000);
+    let harness = make_harness_with_options(names(), Some(raft_options)).await;
 
     // Disconnect a node that will later have to catch up.
     harness.failures().lock().await.disconnect("B");
@@ -164,28 +175,22 @@
     Box::new(move |(term, _)| *term > n)
 }
 
-async fn make_harness(nodes: Vec<&str>) -> Harness {
-<<<<<<< HEAD
-    let wipe_persistence = true;
-    let (harness, serving) = Harness::builder(nodes)
-        .await
-        .expect("builder")
-        .build(CLUSTER_NAME, wipe_persistence)
-        .await
-        .expect("harness");
-=======
+async fn make_harness(nodes: Vec<String>) -> Harness {
     make_harness_with_options(nodes, None).await
 }
 
-async fn make_harness_with_options(nodes: Vec<&str>, options: Option<Options>) -> Harness {
+async fn make_harness_with_options(nodes: Vec<String>, options: Option<Options>) -> Harness {
     let mut builder = Harness::builder(nodes).await.expect("builder");
 
     if let Some(opts) = options {
         builder = builder.with_options(opts)
     }
 
-    let (harness, serving) = builder.build().await.expect("harness");
->>>>>>> f5b1f067
+    let wipe_persistence = true;
+    let (harness, serving) = builder
+        .build(CLUSTER_NAME, wipe_persistence)
+        .await
+        .expect("harness");
     harness.start().await;
     tokio::spawn(async { serving.await });
     harness
