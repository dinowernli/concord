extern crate rand;

use async_std::stream::StreamExt;
use async_std::sync::{Arc, Mutex};
use bytes::Bytes;
use futures::FutureExt;
use futures::future::{Either, join_all};
use futures::stream::FuturesUnordered;
use rand::Rng;
use std::collections::HashMap;
use std::fmt::{Display, Formatter};
use std::time::Duration;
use tokio::task::JoinHandle;
use tokio::time::sleep;
use tonic::{Request, Response, Status};
use tracing::{Instrument, debug, error, info, info_span, instrument, warn};

use diagnostics::ServerDiagnostics;
use raft::StateMachine;
use raft::raft_common_proto::EntryId;
use raft::raft_service_proto::{AppendRequest, AppendResponse, VoteRequest, VoteResponse};
use raft::raft_service_proto::{CommitRequest, CommitResponse, StepDownRequest, StepDownResponse};
use raft::raft_service_proto::{InstallSnapshotRequest, InstallSnapshotResponse, RaftSnapshot};

use crate::raft;
use crate::raft::cluster::{Cluster, QuorumResult};
use crate::raft::cluster::{RaftClientType, key};
use crate::raft::consensus::CommitError::{Internal, NotLeader};
use crate::raft::consensus::RaftRole::Leader;
use crate::raft::error::{RaftError, RaftResult};
use crate::raft::failure_injection::FailureOptions;
<<<<<<< HEAD
use crate::raft::persistence::{FilePersistenceOptions, PersistenceOptions};
use crate::raft::raft_common_proto::Server;
use crate::raft::raft_common_proto::entry::Data;
use crate::raft::raft_common_proto::entry::Data::{Config, Payload};
=======
use crate::raft::raft_common_proto::entry::Data;
use crate::raft::raft_common_proto::entry::Data::{Config, Payload};
use crate::raft::raft_common_proto::{ClusterConfig, Server};
use crate::raft::raft_service_proto;
>>>>>>> f5b1f067
use crate::raft::raft_service_proto::raft_server::Raft;
use crate::raft::raft_service_proto::{ChangeConfigRequest, ChangeConfigResponse};
use crate::raft::store::Store;
use crate::raft::{diagnostics, raft_service_proto};

const RPC_TIMEOUT_MS: u64 = 100;

// Parameters used to configure the behavior of a cluster participant.
#[derive(Debug, Clone)]
pub struct Options {
    // Timeout after which a server in follower state starts a new election.
    follower_timeout_ms: i64,

    // Timeout after which a server in candidate state declares its candidacy a
    // failure and starts a new election.
    candidate_timeouts_ms: i64,

    // How frequently a leader will wake up and replicate entries to followers.
    // Note that this also serves as the leader's heartbeat, so this should be
    // lower than the follower timeout.
    leader_replicate_ms: i64,

    // A total number of bytes to accumulate in payloads before triggering a
    // compaction, i.e., snapshotting the state machine and clearing the log
    // entries stored locally.
    compaction_threshold_bytes: i64,

    // How frequently to check whether a compaction is necessary.
    compaction_check_periods_ms: i64,

    // A directory on disk to use for persisting state.
    persistence_options: PersistenceOptions,
}

impl Options {
    pub fn new(persistence_directory: &str, wipe_persistence: bool) -> Self {
        Options {
            follower_timeout_ms: 200,
            candidate_timeouts_ms: 300,
            leader_replicate_ms: 50,
            compaction_threshold_bytes: 10 * 1000 * 1000,
            compaction_check_periods_ms: 5000,
            persistence_options: PersistenceOptions::FilePersistence(FilePersistenceOptions {
                directory: persistence_directory.to_string(),
                wipe: wipe_persistence,
            }),
        }
    }

    pub fn with_compaction(self: Self, threshold_bytes: i64, check_period_ms: i64) -> Self {
        Self {
            follower_timeout_ms: self.follower_timeout_ms,
            candidate_timeouts_ms: self.candidate_timeouts_ms,
            leader_replicate_ms: self.leader_replicate_ms,
            compaction_threshold_bytes: threshold_bytes,
            compaction_check_periods_ms: check_period_ms,
        }
    }
}

// Canonical implementation of the raft service. Acts as one server among peers
// which form a cluster.
pub struct RaftImpl {
    address: Server,
    state: Arc<Mutex<RaftState>>,
}

impl RaftImpl {
    pub async fn new(
        server: &Server,
        all: &Vec<Server>,
        state_machine: Arc<Mutex<dyn StateMachine + Send>>,
        diagnostics: Option<Arc<Mutex<ServerDiagnostics>>>,
        options: Options,
        failures: Arc<Mutex<FailureOptions>>,
    ) -> RaftImpl {
<<<<<<< HEAD
        let persistence_options = options.persistence_options.clone();
=======
        let snapshot_bytes = state_machine.lock().await.create_snapshot();

        // A config which gives us (once applied) all the initial members as voters.
        let config = ClusterConfig {
            voters: all.clone().to_vec(),
            voters_next: all.clone().to_vec(),
        };

        // TODO(dino) - Consider pre-populating the store / log with an initial
        // sentinel entry just containing the cluster config.
        let snapshot = LogSnapshot {
            data: snapshot_bytes,
            last: EntryId {
                term: -1,
                index: -1,
            },
            config,
        };

>>>>>>> f5b1f067
        let store = Store::new(
            persistence_options,
            state_machine,
            diagnostics.clone(),
            options.compaction_threshold_bytes,
            server.name.as_str(),
        )
        .await;

<<<<<<< HEAD
        let cluster = Cluster::new_with_failures(server.clone(), all.as_slice(), failures.clone());
=======
        let mut cluster =
            Cluster::new_with_failures(server.clone(), all.as_slice(), failures.clone());

        // Make sure we propagate the initial cluster info to the cluster.
        // TODO(dino): We probably want to just only support initializing with a cluster info.
        cluster.update(store.get_config_info());
>>>>>>> f5b1f067

        RaftImpl {
            address: server.clone(),
            state: Arc::new(Mutex::new(RaftState {
                options,
                store,
                cluster,
                diagnostics,

                role: RaftRole::Follower,
                followers: HashMap::new(),
                timer_guard: None,
            })),
        }
    }

    pub async fn start(&self) {
        let arc_state = self.state.clone();

        let mut state = self.state.lock().await;
        let term = state.term();
        debug!(term, "starting");
        state.become_follower(arc_state.clone(), term).await;

        tokio::spawn(async move {
            RaftImpl::compaction_loop(arc_state.clone()).await;
        });
    }

    async fn compaction_loop(arc_state: Arc<Mutex<RaftState>>) {
        loop {
            {
                let mut state = arc_state.lock().await;
                if state.role == RaftRole::Stopping {
                    return;
                }
                state.store.try_compact().await;
            }
            let period_ms = arc_state.lock().await.options.compaction_check_periods_ms;
            sleep(Duration::from_millis(add_jitter(period_ms))).await;
        }
    }

    // Keeps running elections until either the term changes, a leader has emerged,
    // or an own election has been won.
    async fn election_loop(arc_state: Arc<Mutex<RaftState>>, term: i64) {
        let timeout_ms = arc_state.lock().await.options.candidate_timeouts_ms.clone();
        let mut term = term;

        loop {
            let eligible = arc_state.lock().await.cluster.am_eligible_candidate();

            if !eligible {
                // Wait for longer than the regular election timeout, mostly because servers
                // will remain in this state for as long as they are not part of the cluster.
                sleep(Duration::from_millis(add_jitter(2000))).await;
                continue;
            }

            // Try and actually get elected, stop the process on completion.
            if RaftImpl::run_election(arc_state.clone(), term).await {
                break;
            }

            // Not successful, try again in the next iteration with a new term.
            term = term + 1;
            sleep(Duration::from_millis(add_jitter(timeout_ms))).await;
        }
    }

    // Returns whether the election process has completed, either because we've
    // won the election or because we've detected a higher term. In particular,
    // if we return true, no further elections are required for this term.
    async fn run_election(arc_state: Arc<Mutex<RaftState>>, term: i64) -> bool {
        let (request, cluster) = {
            let mut state = arc_state.lock().await;

            if state.term() > term {
                return true;
            }
            if !state.cluster.am_voting_member() {
                debug!("Not a voting member, aborted election");
                return true;
            }

            // Prepare the election. Note that we don't reset the timer because this
            // would lead to cancelling our own ongoing execution.
            debug!(term, "starting election");
            let voted_for = state.cluster.me(); // We vote for ourselves.
            state.role = RaftRole::Candidate;
            state.store.update_term_info(term, &Some(voted_for)).await;

            // Take a snapshot of the cluster so we can release the state lock.
            let request = state.create_vote_request();
            let cluster = state.cluster.clone();
            (request, cluster)
        };

        // Request votes from all peers.
        let futs: Vec<_> = cluster
            .others()
            .iter()
            .map(|o| {
                let other = o.clone();
                let request = request.clone();
                let cluster = cluster.clone();

                async move {
                    let client = match cluster.new_client(&other).await {
                        Ok(client) => client,
                        Err(error) => return (other, Err(error)),
                    };
                    RaftState::request_vote(client, other.clone(), request).await
                }
            })
            .collect();

        // Process the results one-by-one as they arrive.
        let mut unordered: FuturesUnordered<_> = futs.into_iter().map(Box::pin).collect();
        let mut aye = vec![cluster.me().clone()];
        let mut nay = Vec::new();

        let mut won = false;
        while let Some((server, result)) = unordered.next().await {
            match result {
                Ok(response) => {
                    let other_term = response.term;
                    if other_term > term {
                        let mut state = arc_state.lock().await;
                        if state.term() > other_term {
                            // The world has moved on. Stop.
                            return true;
                        }

                        info!(term=term, other_term=other_term, role=?state.role, "detected higher term");
                        state.become_follower(arc_state.clone(), other_term).await;
                        return true;
                    }
                    if response.granted {
                        aye.push(server)
                    } else {
                        nay.push(server)
                    }
                }
                Err(error) => {
                    // TODO(dino): we could wrap the future in something that retries a few times
                    // before giving up. Right now, if the RPC fails, we assume no vote.
                    warn!("vote request failed: {}", error);
                    nay.push(server)
                }
            }

            match cluster.has_quorum(&aye, &nay) {
                QuorumResult::Unknown => continue,
                QuorumResult::No => {
                    debug!(term, yes=?aye, no=?nay, "lost election");
                    return false;
                }
                QuorumResult::Yes => {
                    debug!(term, yes=?aye, no=?nay, "won election");
                    won = true;
                    break;
                }
            }
        }

        let arc_state_copy = arc_state.clone();
        if won {
            let mut state = arc_state.lock().await;
            if state.term() > term {
                // The world has moved on. Stop.
                return true;
            }

            let me = state.cluster.me();

            state.role = Leader;
            state.create_follower_positions(true /* clear_existing */);
            state.timer_guard = None;
            state.cluster.record_leader(&me, term);

            tokio::spawn(async move {
                let span = info_span!("replicate", server=%me.name);
                RaftImpl::replicate_loop(arc_state_copy, term)
                    .instrument(span)
                    .await;
            });
            return true;
        }

        // We should never get here. If we lost the election, we return above.
        error!(term, yes=?aye, no=?nay, "bug in election logic, should not reach here");
        false
    }

    // Starts the main leader replication loop. The loop stops once the term has
    // moved on (or we otherwise detect we are no longer leader).
    async fn replicate_loop(arc_state: Arc<Mutex<RaftState>>, term: i64) {
        let timeouts_ms = arc_state.lock().await.options.leader_replicate_ms.clone();
        let mut first_heartbeat_done = false;
        loop {
            {
                let arc_state_copy = arc_state.clone();
                let mut state = arc_state.lock().await;
                if state.term() > term {
                    debug!(term=state.term(), role=?state.role, "detected higher term");
                    return;
                }
                if state.role != Leader {
                    debug!(term=state.term(), role=?state.role, "no longer leader");
                    return;
                }
                if !state.cluster.am_voting_member() {
                    info!("no longer voting member, stepping down");
                    let t = state.term();
                    state.become_follower(arc_state_copy, t).await;
                    return;
                }
                match &state.diagnostics {
                    Some(d) => d.lock().await.report_leader(term, &state.cluster.me()),
                    _ => (),
                }
            }

            RaftImpl::replicate_entries(arc_state.clone(), term).await;
            if !first_heartbeat_done {
                debug!(term, role=?Leader, "established");
                first_heartbeat_done = true;
            }

            sleep(Duration::from_millis(add_jitter(timeouts_ms))).await;
        }
    }

    // Makes a single request to all followers, heartbeating them and replicating
    // any entries they don't have.
    async fn replicate_entries(arc_state: Arc<Mutex<RaftState>>, term: i64) {
        let futures: Vec<_> = {
            let state = arc_state.lock().await;
            if state.term() > term || state.role != Leader {
                return;
            }

            state
                .cluster
                .others()
                .into_iter()
                .map(|follower| {
                    let state_clone = arc_state.clone();
                    async move {
                        let result =
                            Self::replicate_to_follower(state_clone, follower.clone()).await;
                        if let Err(e) = result {
                            // Log errors for individual followers without stopping the leader.
                            debug!(peer = %follower.name, "Failed to replicate to follower: {}", e);
                        }
                    }
                })
                .collect()
        };

        join_all(futures).await;

        // After attempts, lock again to update the commit index.
        let mut state = arc_state.lock().await;
        if state.term() > term || state.role != Leader {
            return;
        }
        state.update_committed(arc_state.clone()).await
    }

    // Makes a single request to a follower, heartbeating them and replicating
    // any entries they don't have.
    async fn replicate_to_follower(
        arc_state: Arc<Mutex<RaftState>>,
        follower: Server,
    ) -> RaftResult<()> {
        let (cluster, request) = {
            let state = arc_state.lock().await;
            if state.role != Leader {
                return Err(RaftError::StaleState);
            }

            let next_index = state
                .followers
                .get(key(&follower).as_str())
                .ok_or(RaftError::Internal(format!(
                    "Follower {} not in state map",
                    follower.name
                )))?
                .next_index;

            // Snapshot the cluster so that we can drop the state lock.
            let cluster = state.cluster.clone();

            // Decide whether to send entries or a snapshot.
            if state.store.is_index_compacted(next_index) {
                let snapshot_request = state.create_snapshot_request();
                (cluster, Either::Left(snapshot_request))
            } else {
                let append_request = state.create_append_request(next_index);
                (cluster, Either::Right(append_request))
            }
        };

        // Perform the RPC outside the main state lock.
        let client = cluster.new_client(&follower).await?;
        match request {
            Either::Left(req) => Self::replicate_snapshot(client, arc_state, follower, req).await?,
            Either::Right(req) => Self::replicate_append(client, arc_state, follower, req).await?,
        }

        Ok(())
    }

    // Send a request to the follower (baked into "client") to send the supplied request
    // to install a snapshot.
    async fn replicate_snapshot(
        mut client: RaftClientType,
        arc_state: Arc<Mutex<RaftState>>,
        follower: Server,
        install_request: InstallSnapshotRequest,
    ) -> RaftResult<()> {
        let last = install_request
            .snapshot
            .as_ref()
            .ok_or(RaftError::missing("snapshot"))?
            .last_included_entry
            .as_ref()
            .ok_or(RaftError::missing("last"))?
            .clone();

        let mut request = Request::new(install_request);
        request.set_timeout(Duration::from_millis(RPC_TIMEOUT_MS));
        let name = follower.name.clone();
        let result = client
            .install_snapshot(request)
            .await
            .map_err(|status| RaftError::Rpc { peer: name, status })?;

        let mut state = arc_state.lock().await;
        let other_term = result.into_inner().term;
        if other_term > state.term() {
            info!(other_term, peer=%follower.name, role=?state.role, "detected higher term");
            state.become_follower(arc_state.clone(), other_term).await;
            return Ok(());
        }

        state
            .record_follower_matches(&follower, last.index)
            .map_err(|e| RaftError::Internal(format!("Failed to record follower matches: {}", e)))
    }

    // Send a request to the follower (baked into "client") to send the supplied request
    // to append entries we have but the follower might not.
    async fn replicate_append(
        mut client: RaftClientType,
        arc_state: Arc<Mutex<RaftState>>,
        follower: Server,
        append_request: AppendRequest,
    ) -> RaftResult<()> {
        let mut request = Request::new(append_request.clone());
        request.set_timeout(Duration::from_millis(RPC_TIMEOUT_MS));
        let peer = follower.clone().name;
        let result = client
            .append(request)
            .await
            .map_err(|status| RaftError::Rpc { peer, status })?;

        let mut state = arc_state.lock().await;
        if state.term() > append_request.term || state.role != Leader {
            debug!(term=state.term(), role=?state.role, "stale term");
            return Ok(());
        }

        let message = result.into_inner();
        let other_term = message.term;
        if other_term > state.term() {
            debug!(other_term, term=state.term(), role=?state.role, "detected higher term");
            state.become_follower(arc_state.clone(), other_term).await;
            return Ok(());
        }

        state.handle_append_response(&follower, &message, &append_request)
    }

    // Adds the supplied data to the store and waits for the commit to go through.
    // Returns the resulting entry id if the commit was successful, or a failure
    // status if the commit was unsuccessful (e.g., because we are no longer the
    // leader).
    async fn commit_internal(
        arc_state: Arc<Mutex<RaftState>>,
        data: Data,
    ) -> Result<EntryId, CommitError> {
        let term;
        let entry_id;
        let receiver;
        {
            let mut state = arc_state.lock().await;
            if state.role != Leader {
                return Err(NotLeader);
            }

            term = state.term();
            entry_id = state.store.append(term, data);
            receiver = state.store.add_listener(entry_id.index);

            // Latest appended/committed configs may have changed, update the cluster.
            let config_info = state.store.get_config_info();
            let updated = state.cluster.update(config_info);
            if updated {
                state.create_follower_positions(false /* clear_existing */);
            }
        }

        // Make an attempt to replicate the newly appended entry to followers. This is
        // optional an intended to cut the happy-path latency by avoiding having to wait
        // for the next organic heartbeat to happen.
        //
        // TODO(dino): should probably rate limit this to make sure lots of commit operations
        // don't cause lots of stray RPCs.
        tokio::spawn(async move {
            Self::replicate_entries(arc_state.clone(), term).await;
        });

        let committed = receiver.await;
        match committed {
            Ok(committed_id) => {
                if entry_id == committed_id {
                    Ok(entry_id)
                } else {
                    // A different entry got committed to this index. This means
                    // the leader must have changed, let the caller know.
                    Err(NotLeader)
                }
            }
            Err(_) => {
                // The sender went out of scope without ever being resolved. This can
                // happen in rare cases where the index we're interested in got compacted.
                // In this case we don't know whether the entry was committed.
                Err(Internal)
            }
        }
    }
}

#[derive(Debug, Clone, PartialEq)]
enum CommitError {
    NotLeader,
    Internal,
}

// Holds the state a cluster leader tracks about its followers. Used to decide
// which entries to replicate to the follower.
#[derive(Debug, Clone, PartialEq)]
struct FollowerPosition {
    // Next log entry to send to the follower.
    next_index: i64,

    // Highest index known to be replicated on the follower.
    match_index: i64,

    // The actual server, for convenience.
    server: Server,
}

impl Display for FollowerPosition {
    fn fmt(&self, f: &mut Formatter<'_>) -> std::fmt::Result {
        write!(f, "(next={},match={})", self.next_index, self.match_index)
    }
}

// Holds on to the handle of a timed operation and cancels it upon destruction.
// This allows callers to just replace the guard in order to refresh a timer,
// ensuring that there is only one timer active at any given time.
struct TimerGuard {
    name: String,
    handle: JoinHandle<()>,
}

impl Drop for TimerGuard {
    fn drop(&mut self) {
        self.handle.abort();
        debug!(name=%self.name, "aborted handle");
    }
}

#[derive(Debug, PartialEq, Clone)]
enum RaftRole {
    Follower,
    Candidate,
    Leader,
    Stopping,
}

struct RaftState {
    options: Options,
    store: Store,
    cluster: Cluster,

    // Volatile term state. The persistent term state is kept in "store"
    role: RaftRole,
    followers: HashMap<String, FollowerPosition>,
    timer_guard: Option<TimerGuard>,

    // If present, this instance will inform the diagnostics object of relevant
    // updates as they happen during execution.
    diagnostics: Option<Arc<Mutex<ServerDiagnostics>>>,
}

impl RaftState {
    fn name(&self) -> String {
        self.cluster.me().name.to_string()
    }

    // Returns the canonical record of the current term for this instance.
    fn term(&self) -> i64 {
        self.store.term()
    }

    // Returns which candidate this instance voted for in the current term, if any.
    fn voted_for(&self) -> Option<Server> {
        self.store.voted_for()
    }

    // Returns a suitable initial map of follower positions. Meant to be called
    // by a new leader initializing itself.
    fn create_follower_positions(&mut self, clear_existing: bool) {
        if clear_existing {
            self.followers.clear();
        }

        let others = self.cluster.others();
        for server in others {
            let k = key(&server);
            if self.followers.contains_key(k.as_str()) {
                continue;
            }
            self.followers.insert(
                k,
                FollowerPosition {
                    // Optimistically start assuming next is the same as our own next.
                    next_index: self.store.next_index(),
                    match_index: -1,
                    server: server.clone(),
                },
            );
        }
    }

    // Returns an append request from a leader to a follower, appending entries starting
    // with the supplied index. Must only be called as leader, and the supplied index must
    // exist in our current log.
    fn create_append_request(&self, next_index: i64) -> AppendRequest {
        // This method should only get called if we know the index is present.
        assert!(!self.store.is_index_compacted(next_index));
        let previous = self.store.entry_id_at_index(next_index - 1);

        AppendRequest {
            term: self.term(),
            leader: Some(self.cluster.me()),
            previous: Some(previous.clone()),
            entries: self.store.get_entries_after(&previous),
            committed: self.store.committed_index(),
        }
    }

    // Returns a request which the leader can send to a follower in order to install the
    // same snapshot currently held on the leader.
    fn create_snapshot_request(&self) -> InstallSnapshotRequest {
        let snap = self.store.get_latest_snapshot();
        let data = snap.data.to_vec();
        let cluster_config = Some(snap.config);
        let last_included_entry = Some(snap.last.clone());

        let snapshot = RaftSnapshot {
            last_included_entry,
            data,
            cluster_config,
        };

        InstallSnapshotRequest {
            term: self.term(),
            leader: Some(self.cluster.me()),
            snapshot: Some(snapshot),
        }
    }

    async fn become_follower(&mut self, arc_state: Arc<Mutex<RaftState>>, term: i64) {
        debug!(term, "becoming follower");
        assert!(term >= self.term(), "Term should never decrease");

        self.store
            .update_term_info(term, &None /* voted_for */)
            .await;
        self.role = RaftRole::Follower;
        self.reset_follower_timer(arc_state.clone(), term + 1);
    }

    fn reset_follower_timer(&mut self, arc_state: Arc<Mutex<RaftState>>, next_term: i64) {
        let timeout_ms = self.options.follower_timeout_ms;
        let me = self.name();
        let term = self.term();
        let span = info_span!(parent: None, "election", server = %me);
        let task = sleep(Duration::from_millis(add_jitter(timeout_ms))).then(async move |_| {
            debug!(term, "follower timeout");
            RaftImpl::election_loop(arc_state.clone(), next_term).await;
        });
        self.timer_guard = Some(TimerGuard {
            name: self.name(),
            handle: tokio::spawn(task.instrument(span)),
        });
    }

    // Incorporates the provided response corresponding to the supplied request.
    // Must only be called for responses with a valid term.
    fn handle_append_response(
        &mut self,
        peer: &Server,
        response: &AppendResponse,
        request: &AppendRequest,
    ) -> RaftResult<()> {
        let follower = self.followers.get_mut(key(&peer).as_str());
        if follower.is_none() {
            info!(peer=%peer.name, "skipped response from unknown peer");
            return Ok(());
        }

        let follower = follower.unwrap();
        if !response.success {
            // The follower has rejected our entries, presumably because they could
            // not find the entry we sent as "previous". We repeatedly reduce the
            // "next" index until we hit a "previous" entry present on the follower.
            let old_next = follower.next_index;
            if response.next < follower.next_index {
                follower.next_index = response.next;
            } else {
                follower.next_index = follower.next_index - 1;
            }

            debug!(follower=%peer.name, state=%follower, old_next, "decremented");
            return Ok(());
        }

        // The follower has appended our entries, record the updated follower state.
        match request.entries.last() {
            Some(e) => self.record_follower_matches(&peer, e.id.as_ref().expect("id").index),
            None => Ok(()),
        }
    }

    // Called when, as a leader, we know that a follower's entries up to (and including)
    // match_index match our entries.
    fn record_follower_matches(&mut self, peer: &Server, match_index: i64) -> RaftResult<()> {
        let follower = self
            .followers
            .get_mut(key(&peer).as_str())
            .ok_or(RaftError::Internal(format!("Unknown peer {}", &peer.name)))?;

        let old_f = follower.clone();
        follower.match_index = match_index;
        follower.next_index = match_index + 1;

        if follower != &old_f {
            debug!(follower = %peer.name, state = %follower, "updated");
        }

        Ok(())
    }

    // Returns the highest index I such that each index at most I is replicated
    // to a majority of followers. In practice, this means that it is safe to
    // commit up to (and including) the result.
    fn compute_highest_majority_match(&self) -> i64 {
        let matches = self
            .followers
            .iter()
            .map(|(k, v)| (k.to_string(), v.match_index))
            .collect();
        self.cluster.highest_replicated_index(matches)
    }

    // Scans the state of our followers in the hope of finding a new index which
    // has been replicated to a majority. If such an index is found, this updates
    // the index this leader considers committed.
    async fn update_committed(&mut self, arc_state: Arc<Mutex<RaftState>>) {
        assert_eq!(self.role, RaftRole::Leader);
        let new_commit_index = self.compute_highest_majority_match();
        self.store.commit_to(new_commit_index).await;

        // The committing may have changed the latest configs. Update the cluster.
        self.update_cluster(arc_state).await;
    }

    // Feeds the latest state of stored config info into the cluster, giving the
    // cluster a chance to update itself.
    async fn update_cluster(&mut self, arc_state: Arc<Mutex<RaftState>>) {
        let config_info = self.store.get_config_info();
        self.cluster.update(config_info);

        if self.role == Leader && !self.cluster.am_voting_member() {
            debug!(role=?self.role, me=?self.cluster.me().name, "not voting member, stepping down");
            let term = self.term();
            self.become_follower(arc_state, term).await;
        }
    }

    // Returns which server is currently believed to be the leader. Returns absent if we don't
    // know who the leader is. Returns a pointer to this instance if we are leader.
    fn current_leader(&self) -> Option<Server> {
        let role = self.role.clone();
        let me = self.cluster.me();
        let member = self.cluster.am_voting_member();
        if role == Leader {
            return Some(me);
        }

        let record = self.cluster.last_known_leader();
        let term = self.term();

        record
            .map(|r| {
                if r.term != term {
                    None
                } else if r.leader == me && (role != Leader || !member) {
                    // Don't return ourselves as leader if we've just stepped down, or are not
                    // a voting member of the cluster.
                    None
                } else {
                    Some(r.leader)
                }
            })
            .flatten()
    }

    // Returns a request which a candidate can send in order to request the vote
    // of peer servers in an election.
    fn create_vote_request(&self) -> VoteRequest {
        VoteRequest {
            term: self.term(),
            candidate: Some(self.cluster.me()),
            last: Some(self.store.last_known_log_entry_id().clone()),
        }
    }

    // Requests a vote from a follower. Used to run leader elections.
    async fn request_vote(
        mut client: RaftClientType,
        other: Server,
        req: VoteRequest,
    ) -> (Server, RaftResult<VoteResponse>) {
        let mut request = Request::new(req.clone());
        request.set_timeout(Duration::from_millis(RPC_TIMEOUT_MS));
        let name = other.name.clone();
        let result = client
            .vote(request)
            .await
            .map(|response| response.into_inner())
            .map_err(|status| RaftError::Rpc { peer: name, status });
        (other, result)
    }
}

#[tonic::async_trait]
impl Raft for RaftImpl {
    #[instrument(fields(server=%self.address.name),skip(self,request))]
    async fn vote(&self, request: Request<VoteRequest>) -> Result<Response<VoteResponse>, Status> {
        let request = request.into_inner();
        debug!(?request, "handling request");

        let mut state = self.state.lock().await;

        // Reject anything from an outdated term.
        if state.term() > request.term {
            return Ok(Response::new(VoteResponse {
                term: state.term(),
                granted: false,
            }));
        }

        // There could be former members of the cluster requesting votes even though they
        // are no longer voting members. Reject their votes.
        if let Some(server) = request.candidate.clone() {
            if !state.cluster.is_voting_member(&server) {
                return Ok(Response::new(VoteResponse {
                    term: state.term(),
                    granted: false,
                }));
            }
        }

        // If we're in an outdated term, we revert to follower in the new later
        // term and may still grant the requesting candidate our vote.
        if request.term > state.term() {
            state
                .become_follower(self.state.clone(), request.term)
                .await;
        }

        let candidate = request
            .candidate
            .clone()
            .ok_or(RaftError::missing("candidate"))?;
        let last_log_id = request.last.clone().ok_or(RaftError::missing("last"))?;

        let granted;
        let term = state.term();
        if state.voted_for().is_none() || &Some(candidate.clone()) == &state.voted_for() {
            let candidate_name = candidate.name.clone();
            if state.store.log_entry_is_up_to_date(&last_log_id) {
                state.store.update_voted_for(&Some(candidate.clone())).await;
                granted = true;
                debug!(term, candidate=?candidate_name, "granted vote");
            } else {
                debug!(term, candidate=?candidate_name, "denied vote because candidate is not up-to-date");
                granted = false;
            }
        } else {
            debug!(term, voted_for = ?state.voted_for().clone().map(|x| x.name), "denied vote, already voted");
            granted = false;
        }

        Ok(Response::new(VoteResponse {
            term: state.term(),
            granted,
        }))
    }

    #[instrument(fields(server=%self.address.name),skip(self,request))]
    async fn append(
        &self,
        request: Request<AppendRequest>,
    ) -> Result<Response<AppendResponse>, Status> {
        let request = request.into_inner();
        debug!(?request, "handling request");

        let mut state = self.state.lock().await;

        // Handle the case where we are ahead of the leader. We inform the
        // leader of our (greater) term and fail the append.
        if state.term() > request.term {
            return Ok(Response::new(AppendResponse {
                term: state.term(),
                success: false,
                next: state.store.next_index(),
            }));
        }

        // If the leader's term is greater than ours, we update ours to match
        // by resetting to a "clean" follower state for the leader's (greater)
        // term. Note that we then handle the leader's append afterwards.
        if request.term > state.term() {
            state
                .become_follower(self.state.clone(), request.term)
                .await;
        }
        let term = state.term();

        // Record the latest leader.
        let leader = request.leader.clone().ok_or(RaftError::missing("leader"))?;
        state.cluster.record_leader(&leader, term);
        match &state.diagnostics {
            Some(d) => d.lock().await.report_leader(term, &leader),
            _ => (),
        }

        // Reset the election timer
        let next_term = term + 1;
        state.reset_follower_timer(self.state.clone(), next_term);

        // Make sure we have the previous log index sent. Note that COMPACTED
        // can happen whenever we have no entries (e.g.,initially or just after
        // a snapshot install).
        let previous = &request.previous.ok_or(RaftError::missing("previous"))?;
        let next_index = state.store.next_index();
        if previous.index >= next_index {
            // Let the leader know that this entry is too far in the future, so
            // it can try again from an earlier index.
            return Ok(Response::new(AppendResponse {
                term,
                success: false,
                next: next_index,
            }));
        }

        // Store all the entries received.
        if !request.entries.is_empty() {
            state.store.append_all(request.entries.as_slice()).await;
        }

        // If the leader considers an entry committed, it is guaranteed that
        // all members of the cluster agree on the log up to that index, so it
        // is safe to apply the entries to the state machine.
        let leader_commit_index = request.committed;
        state.store.commit_to(leader_commit_index).await;

        // The appending and committing may have changed the latest configs. Update the cluster.
        state.update_cluster(self.state.clone()).await;

        debug!("handled request");
        Ok(Response::new(AppendResponse {
            term,
            success: true,
            next: state.store.next_index(),
        }))
    }

    #[instrument(fields(server=%self.address.name),skip(self,request))]
    async fn commit(
        &self,
        request: Request<CommitRequest>,
    ) -> Result<Response<CommitResponse>, Status> {
        let request = request.into_inner();
        debug!(?request, "handling request");

        let result = RaftImpl::commit_internal(self.state.clone(), Payload(request.payload)).await;
        let leader = self.state.lock().await.current_leader();
        match result {
            Ok(entry_id) => Ok(Response::new(CommitResponse {
                entry_id: Some(entry_id),
                status: raft_service_proto::Status::Success as i32,
                leader,
            })),
            Err(NotLeader) => Ok(Response::new(CommitResponse {
                entry_id: None,
                status: raft_service_proto::Status::NotLeader as i32,
                leader,
            })),
            Err(Internal) => Err(Status::internal("internal error while committing")),
        }
    }

    #[instrument(fields(server=%self.address.name),skip(self,request))]
    async fn step_down(
        &self,
        request: Request<StepDownRequest>,
    ) -> Result<Response<StepDownResponse>, Status> {
        let request = request.into_inner();
        debug!(?request, "handling request");

        let mut state = self.state.lock().await;
        let leader = state.current_leader();
        if state.role != RaftRole::Leader {
            return Ok(Response::new(StepDownResponse {
                status: raft_service_proto::Status::NotLeader as i32,
                leader,
            }));
        }

        let term = state.term();
        state.become_follower(self.state.clone(), term).await;

        Ok(Response::new(StepDownResponse {
            status: raft_service_proto::Status::Success as i32,
            leader: Some(state.cluster.me()),
        }))
    }

    #[instrument(fields(server=?self.address.name),skip(self,request))]
    async fn install_snapshot(
        &self,
        request: Request<InstallSnapshotRequest>,
    ) -> Result<Response<InstallSnapshotResponse>, Status> {
        let request = request.into_inner();
        debug!(?request, "handling request");

        let snapshot = request.snapshot.ok_or(RaftError::missing("snapshot"))?;
        let last = snapshot
            .last_included_entry
            .clone()
            .ok_or(RaftError::missing("last"))?;
        let config = snapshot
            .cluster_config
            .clone()
            .ok_or(RaftError::missing("config"))?;
        let image = Bytes::from(snapshot.data.to_vec());
        let image_len_bytes = image.len() as i64;

        let store_snapshot = LogSnapshot {
            last,
            data: image,
            config,
        };

        let mut state = self.state.lock().await;
        if request.term >= state.term() && !snapshot.data.is_empty() {
            // First make sure the store has caught up to the snapshot.
            let status = state.store.install_snapshot(store_snapshot.clone()).await;
            if status.code() != tonic::Code::Ok {
                return Err(status);
            }

            // The config_info is expected to be exactly what's contained in
            // snapshot.config_info, but we always only update the cluster with config
            // info instances produced by the store, so let's do that here as well.
            let config_info = state.store.get_config_info();
            state.cluster.update(config_info);

            if let Some(diagnostics) = &state.diagnostics {
                diagnostics.lock().await.report_snapshot_install(
                    request.term,
                    last.index,
                    image_len_bytes,
                );
            }
        }
        Ok(Response::new(InstallSnapshotResponse {
            term: state.term(),
        }))
    }

    #[instrument(fields(server=?self.address.name),skip(self,request))]
    async fn change_config(
        &self,
        request: Request<ChangeConfigRequest>,
    ) -> Result<Response<ChangeConfigResponse>, Status> {
        let request = request.into_inner();
        debug!(?request, "handling request");

        let joint_config;
        {
            let state = self.state.lock().await;
            let leader = state.current_leader();
            if state.role != RaftRole::Leader {
                return Ok(Response::new(ChangeConfigResponse {
                    status: raft_service_proto::Status::NotLeader as i32,
                    leader,
                }));
            }
            if state.cluster.has_ongoing_mutation() {
                return Err(Status::already_exists(
                    "Can't clobber ongoing cluster mutation",
                ));
            }
            joint_config = state.cluster.create_joint(request.members.to_vec());
        }

        let joint = joint_config.clone();
        let result = RaftImpl::commit_internal(self.state.clone(), Config(joint_config)).await;

        debug!(?joint, "committed config");

        let leader = self.state.lock().await.current_leader();
        match result {
            Ok(_) => Ok(Response::new(ChangeConfigResponse {
                status: raft_service_proto::Status::Success as i32,
                leader,
            })),
            Err(NotLeader) => Ok(Response::new(ChangeConfigResponse {
                status: raft_service_proto::Status::NotLeader as i32,
                leader,
            })),
            Err(Internal) => Err(Status::internal("failed to commit config")),
        }
    }
}

// Returns a value no lower than the supplied bound, with some additive jitter.
fn add_jitter(lower: i64) -> u64 {
    let mut rng = rand::thread_rng();
    let upper = (lower as f64 * 1.3) as i64;
    rng.gen_range(lower..upper) as u64
}

#[cfg(test)]
mod tests {
    use crate::raft::cluster::testing::create_local_client_for_testing;
    use crate::raft::raft_common_proto::Entry;
    use crate::raft::raft_service_proto::raft_server::RaftServer;
    use crate::raft::testing::FakeStateMachine;
    use crate::testing::TestRpcServer;

    use super::*;

    fn make_cluster_config() -> ClusterConfig {
        ClusterConfig {
            voters: vec![create_server(1), create_server(2), create_server(3)],
            voters_next: vec![],
        }
    }

    #[tokio::test]
    async fn test_initial_state() {
        let raft = create_raft().await;
        let state = raft.state.lock().await;
        assert_eq!(state.role, RaftRole::Follower);
        assert_eq!(state.term(), 0);
    }

    #[tokio::test]
    async fn test_initial_membership() {
        let raft = create_raft().await;
        let state = raft.state.lock().await;

        // Part of initial member list
        assert!(state.cluster.is_voting_member(&create_server(1)));
        assert!(state.cluster.is_voting_member(&create_server(2)));
        assert!(state.cluster.is_voting_member(&create_server(3)));

        // Not part of initial member list
        assert!(!state.cluster.is_voting_member(&create_server(4)));
    }

    // This test verifies that initially, a follower fails to accept entries
    // too far in the future. Then, after installing an appropriate snapshot,
    // sending those same entries succeeds.
    #[tokio::test]
    async fn test_load_snapshot_and_append() {
        let raft = create_raft().await;
        let raft_state = raft.state.clone();
        let server = TestRpcServer::run(RaftServer::new(raft)).await;

        // Make an append request coming from a supposed leader, for a bunch of
        // entries far in the future.
        let leader = create_fake_server_list()[1].clone();

        let append_request = AppendRequest {
            term: 12,
            leader: Some(leader.clone()),
            previous: Some(entry_id(10, 75)),
            entries: vec![
                entry(entry_id(10, 76), Vec::new()),
                entry(entry_id(10, 77), Vec::new()),
            ],
            committed: 0,
        };

        let dst = server.address().expect("server");
        let mut client = create_local_client_for_testing(dst).await;
        let append_response_1 = client
            .append(Request::new(append_request.clone()))
            .await
            .expect("request")
            .into_inner();

        // Make sure the handler has updated its term.
        assert_eq!(append_response_1.term, 12);

        // The entries were too far in the future, the append should fail.
        assert!(!append_response_1.success);

        // The raft server should acknowledge the new leader.
        {
            let state = raft_state.lock().await;
            assert_eq!(state.current_leader(), Some(leader.clone()));
        }

        // Now install a snapshot which should make the original append request
        // valid.
        let snapshot = RaftSnapshot {
            last_included_entry: Some(entry_id(10, 75)),
            data: vec![1, 2],
            cluster_config: Some(make_cluster_config()),
        };
        let snapshot_request = InstallSnapshotRequest {
            leader: Some(leader.clone()),
            term: 12,
            snapshot: Some(snapshot),
        };
        let install_response_1 = client
            .install_snapshot(snapshot_request.clone())
            .await
            .expect("snap")
            .into_inner();
        assert_eq!(install_response_1.term, 12);

        // Then, try the same append request again. This time, it should work.
        let append_response_2 = client
            .append(append_request.clone())
            .await
            .expect("append")
            .into_inner();
        assert!(append_response_2.success);
    }

    #[tokio::test]
    async fn test_install_snapshot_updates_cluster_config() {
        let raft = create_raft().await;
        let raft_state = raft.state.clone();
        let server = TestRpcServer::run(RaftServer::new(raft)).await;
        let dst = server.address().expect("server");
        let mut client = create_local_client_for_testing(dst).await;

        let s1 = create_server(1);
        let s2 = create_server(2);
        let s3 = create_server(3);
        let s4 = create_server(4);
        let s5 = create_server(5);

        {
            let state = raft_state.lock().await;

            assert!(state.cluster.is_voting_member(&s1));
            assert!(state.cluster.is_voting_member(&s2));
            assert!(state.cluster.is_voting_member(&s3));

            assert!(!state.cluster.is_voting_member(&s4));
            assert!(!state.cluster.is_voting_member(&s5));
        }

        let leader = create_server(1);
        let new_config = ClusterConfig {
            voters: vec![leader.clone(), s4.clone(), s5.clone()],
            voters_next: vec![leader.clone(), s4.clone(), s5.clone()],
        };

        let new_index = 77;
        let snapshot = RaftSnapshot {
            last_included_entry: Some(entry_id(10, new_index)),
            data: vec![1, 2],
            cluster_config: Some(new_config.clone()),
        };
        let snapshot_request = InstallSnapshotRequest {
            leader: Some(leader.clone()),
            term: 12,
            snapshot: Some(snapshot),
        };

        client
            .install_snapshot(snapshot_request)
            .await
            .expect("install");

        {
            let state = raft_state.lock().await;
            assert_eq!(new_index, state.store.last_known_log_entry_id().index);
            assert_eq!(new_config, state.store.get_config_info().latest().0);

            assert!(state.cluster.is_voting_member(&s1));
            assert!(!state.cluster.is_voting_member(&s2));
            assert!(!state.cluster.is_voting_member(&s3));

            assert!(state.cluster.is_voting_member(&s4));
            assert!(state.cluster.is_voting_member(&s5));
        }
    }

    // This test verifies that we can append entries to a follower and that once the
    // follower's log grows too large, it will correctly compact.
    #[tokio::test]
    async fn test_append_and_compact() {
        let raft = create_raft().await;
        let raft_state = raft.state.clone();
        let server = TestRpcServer::run(RaftServer::new(raft)).await;

        // Make an append request coming from a leader, appending one record.
        let leader = create_fake_server_list()[1].clone();
        let append_request = AppendRequest {
            term: 12,
            leader: Some(leader.clone()),
            previous: Some(entry_id(-1, -1)),
            entries: vec![
                entry(entry_id(8, 0), Vec::new()),
                entry(entry_id(8, 1), Vec::new()),
                entry(entry_id(8, 2), Vec::new()),
            ],
            committed: 0,
        };

        let dst = server.address().expect("server");
        let mut client = create_local_client_for_testing(dst).await;
        let append_response_1 = client
            .append(append_request)
            .await
            .expect("append")
            .into_inner();

        // Make sure the handler has processed the rpc successfully.
        assert_eq!(append_response_1.term, 12);
        assert!(append_response_1.success);
        {
            let state = raft_state.lock().await;
            assert_eq!(state.current_leader(), Some(leader.clone()));
            assert_eq!(state.term(), 12);
            assert!(!state.store.is_index_compacted(0)); // Not compacted
            assert_eq!(state.store.next_index(), 3);
        }

        // Run a compaction, should have no effect
        {
            let mut state = raft_state.lock().await;
            state.store.try_compact().await;
            assert!(!state.store.is_index_compacted(0)); // Not compacted
            assert_eq!(state.store.next_index(), 3);
        }

        // Now send an append request with a payload large enough to trigger compaction.
        let compaction_bytes = raft_state.lock().await.options.compaction_threshold_bytes;

        let append_request_2 = AppendRequest {
            term: 12,
            leader: Some(leader.clone()),
            previous: Some(entry_id(8, 2)),
            entries: vec![entry(
                entry_id(8, 3),
                vec![0; 2 * compaction_bytes as usize],
            )],
            // This tells the follower that the entries are committed (only committed
            // entries are eligible for compaction).
            committed: 3,
        };

        let append_response_2 = client
            .append(append_request_2)
            .await
            .expect("append")
            .into_inner();

        // Make sure the handler has processed the rpc successfully.
        assert_eq!(append_response_2.term, 12);
        assert!(append_response_2.success);
        {
            let state = raft_state.lock().await;
            assert!(!state.store.is_index_compacted(0)); // Not compacted
            assert_eq!(state.store.next_index(), 4); // New entry incorporated
        }

        // Run a compaction, this one should actually compact things now.
        {
            let mut state = raft_state.lock().await;
            state.store.try_compact().await;
            assert!(state.store.is_index_compacted(0)); // Compacted
            assert_eq!(state.store.get_latest_snapshot().last.index, 3)
        }
    }

    fn entry(id: EntryId, payload: Vec<u8>) -> Entry {
        Entry {
            id: Some(id),
            data: Some(Payload(payload)),
        }
    }

    fn entry_id(term: i64, index: i64) -> EntryId {
        EntryId { term, index }
    }

    async fn create_raft() -> RaftImpl {
        let servers = create_fake_server_list();
        RaftImpl::new(
            &servers[0].clone(),
            &servers.clone(),
            Arc::new(Mutex::new(FakeStateMachine::new())),
            None, /* diagnostics */
            create_config_for_testing(),
            Arc::new(Mutex::new(FailureOptions::no_failures())),
        )
        .await
    }

    fn create_config_for_testing() -> Options {
        // Configs with very high timeouts to make sure none of them ever
        // trigger during a unit test.
        Options {
            follower_timeout_ms: 100000000,
            candidate_timeouts_ms: 100000000,
            leader_replicate_ms: 100000000,
            compaction_threshold_bytes: 1000,
            compaction_check_periods_ms: 10000000000,
            persistence_options: PersistenceOptions::NoPersistenceForTesting,
        }
    }

    fn create_fake_server_list() -> Vec<Server> {
        vec![create_server(1), create_server(2), create_server(3)]
    }

    fn create_server(port: i32) -> Server {
        Server {
            host: "::1".to_string(),
            port,
            name: port.to_string(),
        }
    }
}<|MERGE_RESOLUTION|>--- conflicted
+++ resolved
@@ -29,20 +29,13 @@
 use crate::raft::consensus::RaftRole::Leader;
 use crate::raft::error::{RaftError, RaftResult};
 use crate::raft::failure_injection::FailureOptions;
-<<<<<<< HEAD
 use crate::raft::persistence::{FilePersistenceOptions, PersistenceOptions};
-use crate::raft::raft_common_proto::Server;
-use crate::raft::raft_common_proto::entry::Data;
-use crate::raft::raft_common_proto::entry::Data::{Config, Payload};
-=======
 use crate::raft::raft_common_proto::entry::Data;
 use crate::raft::raft_common_proto::entry::Data::{Config, Payload};
 use crate::raft::raft_common_proto::{ClusterConfig, Server};
-use crate::raft::raft_service_proto;
->>>>>>> f5b1f067
 use crate::raft::raft_service_proto::raft_server::Raft;
 use crate::raft::raft_service_proto::{ChangeConfigRequest, ChangeConfigResponse};
-use crate::raft::store::Store;
+use crate::raft::store::{LogSnapshot, Store};
 use crate::raft::{diagnostics, raft_service_proto};
 
 const RPC_TIMEOUT_MS: u64 = 100;
@@ -89,13 +82,36 @@
         }
     }
 
+    pub fn new_without_persistence_for_testing() -> Self {
+        Options {
+            follower_timeout_ms: 200,
+            candidate_timeouts_ms: 300,
+            leader_replicate_ms: 50,
+            compaction_threshold_bytes: 10 * 1000 * 1000,
+            compaction_check_periods_ms: 5000,
+            persistence_options: PersistenceOptions::NoPersistenceForTesting,
+        }
+    }
+
     pub fn with_compaction(self: Self, threshold_bytes: i64, check_period_ms: i64) -> Self {
         Self {
-            follower_timeout_ms: self.follower_timeout_ms,
-            candidate_timeouts_ms: self.candidate_timeouts_ms,
-            leader_replicate_ms: self.leader_replicate_ms,
             compaction_threshold_bytes: threshold_bytes,
             compaction_check_periods_ms: check_period_ms,
+            ..self
+        }
+    }
+
+    pub fn with_persistence(
+        self: Self,
+        persistence_directory: &str,
+        wipe_persistence: bool,
+    ) -> Self {
+        Self {
+            persistence_options: PersistenceOptions::FilePersistence(FilePersistenceOptions {
+                directory: persistence_directory.to_string(),
+                wipe: wipe_persistence,
+            }),
+            ..self
         }
     }
 }
@@ -115,51 +131,35 @@
         diagnostics: Option<Arc<Mutex<ServerDiagnostics>>>,
         options: Options,
         failures: Arc<Mutex<FailureOptions>>,
-    ) -> RaftImpl {
-<<<<<<< HEAD
-        let persistence_options = options.persistence_options.clone();
-=======
-        let snapshot_bytes = state_machine.lock().await.create_snapshot();
-
+    ) -> RaftResult<RaftImpl> {
         // A config which gives us (once applied) all the initial members as voters.
-        let config = ClusterConfig {
+        let initial_cluster_config = ClusterConfig {
             voters: all.clone().to_vec(),
             voters_next: all.clone().to_vec(),
         };
 
-        // TODO(dino) - Consider pre-populating the store / log with an initial
-        // sentinel entry just containing the cluster config.
-        let snapshot = LogSnapshot {
-            data: snapshot_bytes,
-            last: EntryId {
-                term: -1,
-                index: -1,
-            },
-            config,
-        };
-
->>>>>>> f5b1f067
+        let persistence_options = options.persistence_options.clone();
         let store = Store::new(
             persistence_options,
+            initial_cluster_config,
             state_machine,
             diagnostics.clone(),
             options.compaction_threshold_bytes,
             server.name.as_str(),
         )
-        .await;
-
-<<<<<<< HEAD
-        let cluster = Cluster::new_with_failures(server.clone(), all.as_slice(), failures.clone());
-=======
+        .await
+        .map_err(|e| RaftError::InitializationFailed {
+            source: Box::new(e),
+        })?;
+
         let mut cluster =
             Cluster::new_with_failures(server.clone(), all.as_slice(), failures.clone());
 
         // Make sure we propagate the initial cluster info to the cluster.
         // TODO(dino): We probably want to just only support initializing with a cluster info.
         cluster.update(store.get_config_info());
->>>>>>> f5b1f067
-
-        RaftImpl {
+
+        let result = RaftImpl {
             address: server.clone(),
             state: Arc::new(Mutex::new(RaftState {
                 options,
@@ -171,7 +171,9 @@
                 followers: HashMap::new(),
                 timer_guard: None,
             })),
-        }
+        };
+
+        Ok(result)
     }
 
     pub async fn start(&self) {
@@ -1506,6 +1508,7 @@
             Arc::new(Mutex::new(FailureOptions::no_failures())),
         )
         .await
+        .expect("create_raft")
     }
 
     fn create_config_for_testing() -> Options {
