extern crate rand;

use async_std::stream::StreamExt;
use async_std::sync::{Arc, Mutex};
use bytes::Bytes;
use futures::FutureExt;
use futures::future::{Either, join_all};
use futures::stream::FuturesUnordered;
use rand::Rng;
use std::collections::HashMap;
use std::fmt::{Display, Formatter};
use std::time::Duration;
use tokio::task::JoinHandle;
use tokio::time::sleep;
use tonic::{Request, Response, Status};
use tracing::{Instrument, debug, error, info, info_span, instrument, warn};

use diagnostics::ServerDiagnostics;
use raft::StateMachine;
use raft::raft_common_proto::EntryId;
use raft::raft_service_proto::{AppendRequest, AppendResponse, VoteRequest, VoteResponse};
use raft::raft_service_proto::{CommitRequest, CommitResponse, StepDownRequest, StepDownResponse};
use raft::raft_service_proto::{InstallSnapshotRequest, InstallSnapshotResponse, RaftSnapshot};

use crate::raft;
use crate::raft::cluster::{Cluster, QuorumResult};
use crate::raft::cluster::{RaftClientType, key};
use crate::raft::consensus::CommitError::{Internal, NotLeader};
use crate::raft::consensus::RaftRole::Leader;
use crate::raft::error::{RaftError, RaftResult};
use crate::raft::failure_injection::FailureOptions;
use crate::raft::persistence::{FilePersistenceOptions, PersistenceOptions};
use crate::raft::raft_common_proto::entry::Data;
use crate::raft::raft_common_proto::entry::Data::{Config, Payload};
use crate::raft::raft_common_proto::{ClusterConfig, Server};
use crate::raft::raft_service_proto::raft_server::Raft;
use crate::raft::raft_service_proto::{ChangeConfigRequest, ChangeConfigResponse};
use crate::raft::store::{LogSnapshot, Store};
use crate::raft::{diagnostics, raft_service_proto};

const RPC_TIMEOUT_MS: u64 = 100;

// Parameters used to configure the behavior of a cluster participant.
#[derive(Debug, Clone)]
pub struct Options {
    // Timeout after which a server in follower state starts a new election.
    follower_timeout_ms: i64,

    // Timeout after which a server in candidate state declares its candidacy a
    // failure and starts a new election.
    candidate_timeouts_ms: i64,

    // How frequently a leader will wake up and replicate entries to followers.
    // Note that this also serves as the leader's heartbeat, so this should be
    // lower than the follower timeout.
    leader_replicate_ms: i64,

    // A total number of bytes to accumulate in payloads before triggering a
    // compaction, i.e., snapshotting the state machine and clearing the log
    // entries stored locally.
    compaction_threshold_bytes: i64,

    // How frequently to check whether a compaction is necessary.
    compaction_check_periods_ms: i64,

    // A directory on disk to use for persisting state.
    persistence_options: PersistenceOptions,
}

impl Options {
    pub fn new(persistence_directory: &str, wipe_persistence: bool) -> Self {
        Options {
            follower_timeout_ms: 200,
            candidate_timeouts_ms: 300,
            leader_replicate_ms: 50,
            compaction_threshold_bytes: 10 * 1000 * 1000,
            compaction_check_periods_ms: 5000,
            persistence_options: PersistenceOptions::FilePersistence(FilePersistenceOptions {
                directory: persistence_directory.to_string(),
                wipe: wipe_persistence,
            }),
        }
    }

    pub fn new_without_persistence_for_testing() -> Self {
        Options {
            follower_timeout_ms: 200,
            candidate_timeouts_ms: 300,
            leader_replicate_ms: 50,
            compaction_threshold_bytes: 10 * 1000 * 1000,
            compaction_check_periods_ms: 5000,
            persistence_options: PersistenceOptions::NoPersistenceForTesting,
        }
    }

    pub fn with_compaction(self: Self, threshold_bytes: i64, check_period_ms: i64) -> Self {
        Self {
            compaction_threshold_bytes: threshold_bytes,
            compaction_check_periods_ms: check_period_ms,
            ..self
        }
    }

    pub fn with_persistence(
        self: Self,
        persistence_directory: &str,
        wipe_persistence: bool,
    ) -> Self {
        Self {
            persistence_options: PersistenceOptions::FilePersistence(FilePersistenceOptions {
                directory: persistence_directory.to_string(),
                wipe: wipe_persistence,
            }),
            ..self
        }
    }
}

// Canonical implementation of the raft service. Acts as one server among peers
// which form a cluster.
pub struct RaftImpl {
    address: Server,
    state: Arc<Mutex<RaftState>>,
}

impl RaftImpl {
    pub async fn new(
        server: &Server,
        all: &Vec<Server>,
        state_machine: Arc<Mutex<dyn StateMachine + Send>>,
        diagnostics: Option<Arc<Mutex<ServerDiagnostics>>>,
        options: Options,
        failures: Arc<Mutex<FailureOptions>>,
    ) -> RaftResult<RaftImpl> {
<<<<<<< HEAD
=======
        let snapshot_bytes = state_machine.lock().await.create_snapshot();

>>>>>>> 09ddd0e7
        // A config which gives us (once applied) all the initial members as voters.
        let initial_cluster_config = ClusterConfig {
            voters: all.clone().to_vec(),
            voters_next: all.clone().to_vec(),
        };

        let persistence_options = options.persistence_options.clone();
        let store = Store::new(
            persistence_options,
            initial_cluster_config,
            state_machine,
            diagnostics.clone(),
            options.compaction_threshold_bytes,
            server.name.as_str(),
        )
<<<<<<< HEAD
        .await
        .map_err(|e| RaftError::InitializationFailed {
            source: Box::new(e),
        })?;
=======
        .map_err(|e| RaftError::Initialization(format!("Failed to create store: {}", e)))?;
>>>>>>> 09ddd0e7

        let mut cluster =
            Cluster::new_with_failures(server.clone(), all.as_slice(), failures.clone());

        // Make sure we propagate the initial cluster info to the cluster.
        // TODO(dino): We probably want to just only support initializing with a cluster info.
        cluster.update(store.get_config_info());

<<<<<<< HEAD
        let result = RaftImpl {
=======
        Ok(RaftImpl {
>>>>>>> 09ddd0e7
            address: server.clone(),
            state: Arc::new(Mutex::new(RaftState {
                options,
                store,
                cluster,
                diagnostics,

                role: RaftRole::Follower,
                followers: HashMap::new(),
                timer_guard: None,
            })),
<<<<<<< HEAD
        };

        Ok(result)
=======
        })
>>>>>>> 09ddd0e7
    }

    pub async fn start(&self) {
        let arc_state = self.state.clone();

        let mut state = self.state.lock().await;
        let term = state.term();
        debug!(term, "starting");
        state.become_follower(arc_state.clone(), term).await;

        tokio::spawn(async move {
            RaftImpl::compaction_loop(arc_state.clone()).await;
        });
    }

    async fn compaction_loop(arc_state: Arc<Mutex<RaftState>>) {
        loop {
            {
                let mut state = arc_state.lock().await;
                if state.role == RaftRole::Stopping {
                    return;
                }
                state.store.try_compact().await;
            }
            let period_ms = arc_state.lock().await.options.compaction_check_periods_ms;
            sleep(Duration::from_millis(add_jitter(period_ms))).await;
        }
    }

    // Keeps running elections until either the term changes, a leader has emerged,
    // or an own election has been won.
    async fn election_loop(arc_state: Arc<Mutex<RaftState>>, term: i64) {
        let timeout_ms = arc_state.lock().await.options.candidate_timeouts_ms.clone();
        let mut term = term;

        loop {
            let eligible = arc_state.lock().await.cluster.am_eligible_candidate();

            if !eligible {
                // Wait for longer than the regular election timeout, mostly because servers
                // will remain in this state for as long as they are not part of the cluster.
                sleep(Duration::from_millis(add_jitter(2000))).await;
                continue;
            }

            // Try and actually get elected, stop the process on completion.
            if RaftImpl::run_election(arc_state.clone(), term).await {
                break;
            }

            // Not successful, try again in the next iteration with a new term.
            term = term + 1;
            sleep(Duration::from_millis(add_jitter(timeout_ms))).await;
        }
    }

    // Returns whether the election process has completed, either because we've
    // won the election or because we've detected a higher term. In particular,
    // if we return true, no further elections are required for this term.
    async fn run_election(arc_state: Arc<Mutex<RaftState>>, term: i64) -> bool {
        let (request, cluster) = {
            let mut state = arc_state.lock().await;

            if state.term() > term {
                return true;
            }
            if !state.cluster.am_voting_member() {
                debug!("Not a voting member, aborted election");
                return true;
            }

            // Prepare the election. Note that we don't reset the timer because this
            // would lead to cancelling our own ongoing execution.
            debug!(term, "starting election");
            let voted_for = state.cluster.me(); // We vote for ourselves.
            state.role = RaftRole::Candidate;
            state.store.update_term_info(term, &Some(voted_for)).await;

            // Take a snapshot of the cluster so we can release the state lock.
            let request = state.create_vote_request();
            let cluster = state.cluster.clone();
            (request, cluster)
        };

        // Request votes from all peers.
        let futs: Vec<_> = cluster
            .others()
            .iter()
            .map(|o| {
                let other = o.clone();
                let request = request.clone();
                let cluster = cluster.clone();

                async move {
                    let client = match cluster.new_client(&other).await {
                        Ok(client) => client,
                        Err(error) => return (other, Err(error)),
                    };
                    RaftState::request_vote(client, other.clone(), request).await
                }
            })
            .collect();

        // Process the results one-by-one as they arrive.
        let mut unordered: FuturesUnordered<_> = futs.into_iter().map(Box::pin).collect();
        let mut aye = vec![cluster.me().clone()];
        let mut nay = Vec::new();

        let mut won = false;
        while let Some((server, result)) = unordered.next().await {
            match result {
                Ok(response) => {
                    let other_term = response.term;
                    if other_term > term {
                        let mut state = arc_state.lock().await;
                        if state.term() > other_term {
                            // The world has moved on. Stop.
                            return true;
                        }

                        info!(term=term, other_term=other_term, role=?state.role, "detected higher term");
                        state.become_follower(arc_state.clone(), other_term).await;
                        return true;
                    }
                    if response.granted {
                        aye.push(server)
                    } else {
                        nay.push(server)
                    }
                }
                Err(error) => {
                    // TODO(dino): we could wrap the future in something that retries a few times
                    // before giving up. Right now, if the RPC fails, we assume no vote.
                    warn!("vote request failed: {}", error);
                    nay.push(server)
                }
            }

            match cluster.has_quorum(&aye, &nay) {
                QuorumResult::Unknown => continue,
                QuorumResult::No => {
                    debug!(term, yes=?aye, no=?nay, "lost election");
                    return false;
                }
                QuorumResult::Yes => {
                    debug!(term, yes=?aye, no=?nay, "won election");
                    won = true;
                    break;
                }
            }
        }

        let arc_state_copy = arc_state.clone();
        if won {
            let mut state = arc_state.lock().await;
            if state.term() > term {
                // The world has moved on. Stop.
                return true;
            }

            let me = state.cluster.me();

            state.role = Leader;
            state.create_follower_positions(true /* clear_existing */);
            state.timer_guard = None;
            state.cluster.record_leader(&me, term);

            tokio::spawn(async move {
                let span = info_span!("replicate", server=%me.name);
                RaftImpl::replicate_loop(arc_state_copy, term)
                    .instrument(span)
                    .await;
            });
            return true;
        }

        // We should never get here. If we lost the election, we return above.
        error!(term, yes=?aye, no=?nay, "bug in election logic, should not reach here");
        false
    }

    // Starts the main leader replication loop. The loop stops once the term has
    // moved on (or we otherwise detect we are no longer leader).
    async fn replicate_loop(arc_state: Arc<Mutex<RaftState>>, term: i64) {
        let timeouts_ms = arc_state.lock().await.options.leader_replicate_ms.clone();
        let mut first_heartbeat_done = false;
        loop {
            {
                let arc_state_copy = arc_state.clone();
                let mut state = arc_state.lock().await;
                if state.term() > term {
                    debug!(term=state.term(), role=?state.role, "detected higher term");
                    return;
                }
                if state.role != Leader {
                    debug!(term=state.term(), role=?state.role, "no longer leader");
                    return;
                }
                if !state.cluster.am_voting_member() {
                    info!("no longer voting member, stepping down");
                    let t = state.term();
                    state.become_follower(arc_state_copy, t).await;
                    return;
                }
                match &state.diagnostics {
                    Some(d) => d.lock().await.report_leader(term, &state.cluster.me()),
                    _ => (),
                }
            }

            RaftImpl::replicate_entries(arc_state.clone(), term).await;
            if !first_heartbeat_done {
                debug!(term, role=?Leader, "established");
                first_heartbeat_done = true;
            }

            sleep(Duration::from_millis(add_jitter(timeouts_ms))).await;
        }
    }

    // Makes a single request to all followers, heartbeating them and replicating
    // any entries they don't have.
    async fn replicate_entries(arc_state: Arc<Mutex<RaftState>>, term: i64) {
        let futures: Vec<_> = {
            let state = arc_state.lock().await;
            if state.term() > term || state.role != Leader {
                return;
            }

            state
                .cluster
                .others()
                .into_iter()
                .map(|follower| {
                    let state_clone = arc_state.clone();
                    async move {
                        let result =
                            Self::replicate_to_follower(state_clone, follower.clone()).await;
                        if let Err(e) = result {
                            // Log errors for individual followers without stopping the leader.
                            debug!(peer = %follower.name, "Failed to replicate to follower: {}", e);
                        }
                    }
                })
                .collect()
        };

        join_all(futures).await;

        // After attempts, lock again to update the commit index.
        let mut state = arc_state.lock().await;
        if state.term() > term || state.role != Leader {
            return;
        }
        state.update_committed(arc_state.clone()).await
    }

    // Makes a single request to a follower, heartbeating them and replicating
    // any entries they don't have.
    async fn replicate_to_follower(
        arc_state: Arc<Mutex<RaftState>>,
        follower: Server,
    ) -> RaftResult<()> {
        let (cluster, request) = {
            let state = arc_state.lock().await;
            if state.role != Leader {
                return Err(RaftError::StaleState);
            }

            let next_index = state
                .followers
                .get(key(&follower).as_str())
                .ok_or(RaftError::Internal(format!(
                    "Follower {} not in state map",
                    follower.name
                )))?
                .next_index;

            // Snapshot the cluster so that we can drop the state lock.
            let cluster = state.cluster.clone();

            // Decide whether to send entries or a snapshot.
            if state.store.is_index_compacted(next_index) {
                let snapshot_request = state.create_snapshot_request();
                (cluster, Either::Left(snapshot_request))
            } else {
                let append_request = state.create_append_request(next_index);
                (cluster, Either::Right(append_request))
            }
        };

        // Perform the RPC outside the main state lock.
        let client = cluster.new_client(&follower).await?;
        match request {
            Either::Left(req) => Self::replicate_snapshot(client, arc_state, follower, req).await?,
            Either::Right(req) => Self::replicate_append(client, arc_state, follower, req).await?,
        }

        Ok(())
    }

    // Send a request to the follower (baked into "client") to send the supplied request
    // to install a snapshot.
    async fn replicate_snapshot(
        mut client: RaftClientType,
        arc_state: Arc<Mutex<RaftState>>,
        follower: Server,
        install_request: InstallSnapshotRequest,
    ) -> RaftResult<()> {
        let last = install_request
            .snapshot
            .as_ref()
            .ok_or(RaftError::missing("snapshot"))?
            .last_included_entry
            .as_ref()
            .ok_or(RaftError::missing("last"))?
            .clone();

        let mut request = Request::new(install_request);
        request.set_timeout(Duration::from_millis(RPC_TIMEOUT_MS));
        let name = follower.name.clone();
        let result = client
            .install_snapshot(request)
            .await
            .map_err(|status| RaftError::Rpc { peer: name, status })?;

        let mut state = arc_state.lock().await;
        let other_term = result.into_inner().term;
        if other_term > state.term() {
            info!(other_term, peer=%follower.name, role=?state.role, "detected higher term");
            state.become_follower(arc_state.clone(), other_term).await;
            return Ok(());
        }

        state
            .record_follower_matches(&follower, last.index)
            .map_err(|e| RaftError::Internal(format!("Failed to record follower matches: {}", e)))
    }

    // Send a request to the follower (baked into "client") to send the supplied request
    // to append entries we have but the follower might not.
    async fn replicate_append(
        mut client: RaftClientType,
        arc_state: Arc<Mutex<RaftState>>,
        follower: Server,
        append_request: AppendRequest,
    ) -> RaftResult<()> {
        let mut request = Request::new(append_request.clone());
        request.set_timeout(Duration::from_millis(RPC_TIMEOUT_MS));
        let peer = follower.clone().name;
        let result = client
            .append(request)
            .await
            .map_err(|status| RaftError::Rpc { peer, status })?;

        let mut state = arc_state.lock().await;
        if state.term() > append_request.term || state.role != Leader {
            debug!(term=state.term(), role=?state.role, "stale term");
            return Ok(());
        }

        let message = result.into_inner();
        let other_term = message.term;
        if other_term > state.term() {
            debug!(other_term, term=state.term(), role=?state.role, "detected higher term");
            state.become_follower(arc_state.clone(), other_term).await;
            return Ok(());
        }

        state.handle_append_response(&follower, &message, &append_request)
    }

    // Adds the supplied data to the store and waits for the commit to go through.
    // Returns the resulting entry id if the commit was successful, or a failure
    // status if the commit was unsuccessful (e.g., because we are no longer the
    // leader).
    async fn commit_internal(
        arc_state: Arc<Mutex<RaftState>>,
        data: Data,
    ) -> Result<EntryId, CommitError> {
        let term;
        let entry_id;
        let receiver;
        {
            let mut state = arc_state.lock().await;
            if state.role != Leader {
                return Err(NotLeader);
            }

            term = state.term();
            entry_id = state.store.append(term, data);
            receiver = state.store.add_listener(entry_id.index);

            // Latest appended/committed configs may have changed, update the cluster.
            let config_info = state.store.get_config_info();
            let updated = state.cluster.update(config_info);
            if updated {
                state.create_follower_positions(false /* clear_existing */);
            }
        }

        // Make an attempt to replicate the newly appended entry to followers. This is
        // optional an intended to cut the happy-path latency by avoiding having to wait
        // for the next organic heartbeat to happen.
        //
        // TODO(dino): should probably rate limit this to make sure lots of commit operations
        // don't cause lots of stray RPCs.
        tokio::spawn(async move {
            Self::replicate_entries(arc_state.clone(), term).await;
        });

        let committed = receiver.await;
        match committed {
            Ok(committed_id) => {
                if entry_id == committed_id {
                    Ok(entry_id)
                } else {
                    // A different entry got committed to this index. This means
                    // the leader must have changed, let the caller know.
                    Err(NotLeader)
                }
            }
            Err(_) => {
                // The sender went out of scope without ever being resolved. This can
                // happen in rare cases where the index we're interested in got compacted.
                // In this case we don't know whether the entry was committed.
                Err(Internal)
            }
        }
    }
}

#[derive(Debug, Clone, PartialEq)]
enum CommitError {
    NotLeader,
    Internal,
}

// Holds the state a cluster leader tracks about its followers. Used to decide
// which entries to replicate to the follower.
#[derive(Debug, Clone, PartialEq)]
struct FollowerPosition {
    // Next log entry to send to the follower.
    next_index: i64,

    // Highest index known to be replicated on the follower.
    match_index: i64,

    // The actual server, for convenience.
    server: Server,
}

impl Display for FollowerPosition {
    fn fmt(&self, f: &mut Formatter<'_>) -> std::fmt::Result {
        write!(f, "(next={},match={})", self.next_index, self.match_index)
    }
}

// Holds on to the handle of a timed operation and cancels it upon destruction.
// This allows callers to just replace the guard in order to refresh a timer,
// ensuring that there is only one timer active at any given time.
struct TimerGuard {
    name: String,
    handle: JoinHandle<()>,
}

impl Drop for TimerGuard {
    fn drop(&mut self) {
        self.handle.abort();
        debug!(name=%self.name, "aborted handle");
    }
}

#[derive(Debug, PartialEq, Clone)]
enum RaftRole {
    Follower,
    Candidate,
    Leader,
    Stopping,
}

struct RaftState {
    options: Options,
    store: Store,
    cluster: Cluster,

    // Volatile term state. The persistent term state is kept in "store"
    role: RaftRole,
    followers: HashMap<String, FollowerPosition>,
    timer_guard: Option<TimerGuard>,

    // If present, this instance will inform the diagnostics object of relevant
    // updates as they happen during execution.
    diagnostics: Option<Arc<Mutex<ServerDiagnostics>>>,
}

impl RaftState {
    fn name(&self) -> String {
        self.cluster.me().name.to_string()
    }

    // Returns the canonical record of the current term for this instance.
    fn term(&self) -> i64 {
        self.store.term()
    }

    // Returns which candidate this instance voted for in the current term, if any.
    fn voted_for(&self) -> Option<Server> {
        self.store.voted_for()
    }

    // Returns a suitable initial map of follower positions. Meant to be called
    // by a new leader initializing itself.
    fn create_follower_positions(&mut self, clear_existing: bool) {
        if clear_existing {
            self.followers.clear();
        }

        let others = self.cluster.others();
        for server in others {
            let k = key(&server);
            if self.followers.contains_key(k.as_str()) {
                continue;
            }
            self.followers.insert(
                k,
                FollowerPosition {
                    // Optimistically start assuming next is the same as our own next.
                    next_index: self.store.next_index(),
                    match_index: -1,
                    server: server.clone(),
                },
            );
        }
    }

    // Returns an append request from a leader to a follower, appending entries starting
    // with the supplied index. Must only be called as leader, and the supplied index must
    // exist in our current log.
    fn create_append_request(&self, next_index: i64) -> AppendRequest {
        // This method should only get called if we know the index is present.
        assert!(!self.store.is_index_compacted(next_index));
        let previous = self.store.entry_id_at_index(next_index - 1);

        AppendRequest {
            term: self.term(),
            leader: Some(self.cluster.me()),
            previous: Some(previous.clone()),
            entries: self.store.get_entries_after(&previous),
            committed: self.store.committed_index(),
        }
    }

    // Returns a request which the leader can send to a follower in order to install the
    // same snapshot currently held on the leader.
    fn create_snapshot_request(&self) -> InstallSnapshotRequest {
        let snap = self.store.get_latest_snapshot();
        let data = snap.data.to_vec();
        let cluster_config = Some(snap.config);
        let last_included_entry = Some(snap.last.clone());

        let snapshot = RaftSnapshot {
            last_included_entry,
            data,
            cluster_config,
        };

        InstallSnapshotRequest {
            term: self.term(),
            leader: Some(self.cluster.me()),
            snapshot: Some(snapshot),
        }
    }

    async fn become_follower(&mut self, arc_state: Arc<Mutex<RaftState>>, term: i64) {
        debug!(term, "becoming follower");
        assert!(term >= self.term(), "Term should never decrease");

        self.store.update_term_info(term, &None /* voted_for */).await;
        self.role = RaftRole::Follower;
        self.reset_follower_timer(arc_state.clone(), term + 1);
    }

    fn reset_follower_timer(&mut self, arc_state: Arc<Mutex<RaftState>>, next_term: i64) {
        let timeout_ms = self.options.follower_timeout_ms;
        let me = self.name();
        let term = self.term();
        let span = info_span!(parent: None, "election", server = %me);
        let task = sleep(Duration::from_millis(add_jitter(timeout_ms))).then(async move |_| {
            debug!(term, "follower timeout");
            RaftImpl::election_loop(arc_state.clone(), next_term).await;
        });
        self.timer_guard = Some(TimerGuard {
            name: self.name(),
            handle: tokio::spawn(task.instrument(span)),
        });
    }

    // Incorporates the provided response corresponding to the supplied request.
    // Must only be called for responses with a valid term.
    fn handle_append_response(
        &mut self,
        peer: &Server,
        response: &AppendResponse,
        request: &AppendRequest,
    ) -> RaftResult<()> {
        let follower = self.followers.get_mut(key(&peer).as_str());
        if follower.is_none() {
            info!(peer=%peer.name, "skipped response from unknown peer");
            return Ok(());
        }

        let follower = follower.unwrap();
        if !response.success {
            // The follower has rejected our entries, presumably because they could
            // not find the entry we sent as "previous". We repeatedly reduce the
            // "next" index until we hit a "previous" entry present on the follower.
            let old_next = follower.next_index;
            if response.next < follower.next_index {
                follower.next_index = response.next;
            } else {
                follower.next_index = follower.next_index - 1;
            }

            debug!(follower=%peer.name, state=%follower, old_next, "decremented");
            return Ok(());
        }

        // The follower has appended our entries, record the updated follower state.
        match request.entries.last() {
            Some(e) => self.record_follower_matches(&peer, e.id.as_ref().expect("id").index),
            None => Ok(()),
        }
    }

    // Called when, as a leader, we know that a follower's entries up to (and including)
    // match_index match our entries.
    fn record_follower_matches(&mut self, peer: &Server, match_index: i64) -> RaftResult<()> {
        let follower = self
            .followers
            .get_mut(key(&peer).as_str())
            .ok_or(RaftError::Internal(format!("Unknown peer {}", &peer.name)))?;

        let old_f = follower.clone();
        follower.match_index = match_index;
        follower.next_index = match_index + 1;

        if follower != &old_f {
            debug!(follower = %peer.name, state = %follower, "updated");
        }

        Ok(())
    }

    // Returns the highest index I such that each index at most I is replicated
    // to a majority of followers. In practice, this means that it is safe to
    // commit up to (and including) the result.
    fn compute_highest_majority_match(&self) -> i64 {
        let matches = self
            .followers
            .iter()
            .map(|(k, v)| (k.to_string(), v.match_index))
            .collect();
        self.cluster.highest_replicated_index(matches)
    }

    // Scans the state of our followers in the hope of finding a new index which
    // has been replicated to a majority. If such an index is found, this updates
    // the index this leader considers committed.
    async fn update_committed(&mut self, arc_state: Arc<Mutex<RaftState>>) {
        assert_eq!(self.role, RaftRole::Leader);
        let new_commit_index = self.compute_highest_majority_match();
        self.store.commit_to(new_commit_index).await;

        // The committing may have changed the latest configs. Update the cluster.
        self.update_cluster(arc_state).await;
    }

    // Feeds the latest state of stored config info into the cluster, giving the
    // cluster a chance to update itself.
    async fn update_cluster(&mut self, arc_state: Arc<Mutex<RaftState>>) {
        let config_info = self.store.get_config_info();
        self.cluster.update(config_info);

        if self.role == Leader && !self.cluster.am_voting_member() {
            debug!(role=?self.role, me=?self.cluster.me().name, "not voting member, stepping down");
            let term = self.term();
            self.become_follower(arc_state, term).await;
        }
    }

    // Returns which server is currently believed to be the leader. Returns absent if we don't
    // know who the leader is. Returns a pointer to this instance if we are leader.
    fn current_leader(&self) -> Option<Server> {
        let role = self.role.clone();
        let me = self.cluster.me();
        let member = self.cluster.am_voting_member();
        if role == Leader {
            return Some(me);
        }

        let record = self.cluster.last_known_leader();
        let term = self.term();

        record
            .map(|r| {
                if r.term != term {
                    None
                } else if r.leader == me && (role != Leader || !member) {
                    // Don't return ourselves as leader if we've just stepped down, or are not
                    // a voting member of the cluster.
                    None
                } else {
                    Some(r.leader)
                }
            })
            .flatten()
    }

    // Returns a request which a candidate can send in order to request the vote
    // of peer servers in an election.
    fn create_vote_request(&self) -> VoteRequest {
        VoteRequest {
            term: self.term(),
            candidate: Some(self.cluster.me()),
            last: Some(self.store.last_known_log_entry_id().clone()),
        }
    }

    // Requests a vote from a follower. Used to run leader elections.
    async fn request_vote(
        mut client: RaftClientType,
        other: Server,
        req: VoteRequest,
    ) -> (Server, RaftResult<VoteResponse>) {
        let mut request = Request::new(req.clone());
        request.set_timeout(Duration::from_millis(RPC_TIMEOUT_MS));
        let name = other.name.clone();
        let result = client
            .vote(request)
            .await
            .map(|response| response.into_inner())
            .map_err(|status| RaftError::Rpc { peer: name, status });
        (other, result)
    }
}

#[tonic::async_trait]
impl Raft for RaftImpl {
    #[instrument(fields(server=%self.address.name),skip(self,request))]
    async fn vote(&self, request: Request<VoteRequest>) -> Result<Response<VoteResponse>, Status> {
        let request = request.into_inner();
        debug!(?request, "handling request");

        let mut state = self.state.lock().await;

        // Reject anything from an outdated term.
        if state.term() > request.term {
            return Ok(Response::new(VoteResponse {
                term: state.term(),
                granted: false,
            }));
        }

        // There could be former members of the cluster requesting votes even though they
        // are no longer voting members. Reject their votes.
        if let Some(server) = request.candidate.clone() {
            if !state.cluster.is_voting_member(&server) {
                return Ok(Response::new(VoteResponse {
                    term: state.term(),
                    granted: false,
                }));
            }
        }

        // If we're in an outdated term, we revert to follower in the new later
        // term and may still grant the requesting candidate our vote.
        if request.term > state.term() {
            state.become_follower(self.state.clone(), request.term).await;
        }

        let candidate = request
            .candidate
            .clone()
            .ok_or(RaftError::missing("candidate"))?;
        let last_log_id = request.last.clone().ok_or(RaftError::missing("last"))?;

        let granted;
        let term = state.term();
        if state.voted_for().is_none() || &Some(candidate.clone()) == &state.voted_for() {
            let candidate_name = candidate.name.clone();
            if state.store.log_entry_is_up_to_date(&last_log_id) {
                state.store.update_voted_for(&Some(candidate.clone())).await;
                granted = true;
                debug!(term, candidate=?candidate_name, "granted vote");
            } else {
                debug!(term, candidate=?candidate_name, "denied vote because candidate is not up-to-date");
                granted = false;
            }
        } else {
            debug!(term, voted_for = ?state.voted_for().clone().map(|x| x.name), "denied vote, already voted");
            granted = false;
        }

        Ok(Response::new(VoteResponse {
            term: state.term(),
            granted,
        }))
    }

    #[instrument(fields(server=%self.address.name),skip(self,request))]
    async fn append(
        &self,
        request: Request<AppendRequest>,
    ) -> Result<Response<AppendResponse>, Status> {
        let request = request.into_inner();
        debug!(?request, "handling request");

        let mut state = self.state.lock().await;

        // Handle the case where we are ahead of the leader. We inform the
        // leader of our (greater) term and fail the append.
        if state.term() > request.term {
            return Ok(Response::new(AppendResponse {
                term: state.term(),
                success: false,
                next: state.store.next_index(),
            }));
        }

        // If the leader's term is greater than ours, we update ours to match
        // by resetting to a "clean" follower state for the leader's (greater)
        // term. Note that we then handle the leader's append afterwards.
        if request.term > state.term() {
            state.become_follower(self.state.clone(), request.term).await;
        }
        let term = state.term();

        // Record the latest leader.
        let leader = request.leader.clone().ok_or(RaftError::missing("leader"))?;
        state.cluster.record_leader(&leader, term);
        match &state.diagnostics {
            Some(d) => d.lock().await.report_leader(term, &leader),
            _ => (),
        }

        // Reset the election timer
        let next_term = term + 1;
        state.reset_follower_timer(self.state.clone(), next_term);

        // Make sure we have the previous log index sent. Note that COMPACTED
        // can happen whenever we have no entries (e.g.,initially or just after
        // a snapshot install).
        let previous = &request.previous.ok_or(RaftError::missing("previous"))?;
        let next_index = state.store.next_index();
        if previous.index >= next_index {
            // Let the leader know that this entry is too far in the future, so
            // it can try again from an earlier index.
            return Ok(Response::new(AppendResponse {
                term,
                success: false,
                next: next_index,
            }));
        }

        // Store all the entries received.
        if !request.entries.is_empty() {
            state.store.append_all(request.entries.as_slice()).await;
        }

        // If the leader considers an entry committed, it is guaranteed that
        // all members of the cluster agree on the log up to that index, so it
        // is safe to apply the entries to the state machine.
        let leader_commit_index = request.committed;
        state.store.commit_to(leader_commit_index).await;

        // The appending and committing may have changed the latest configs. Update the cluster.
        state.update_cluster(self.state.clone()).await;

        debug!("handled request");
        Ok(Response::new(AppendResponse {
            term,
            success: true,
            next: state.store.next_index(),
        }))
    }

    #[instrument(fields(server=%self.address.name),skip(self,request))]
    async fn commit(
        &self,
        request: Request<CommitRequest>,
    ) -> Result<Response<CommitResponse>, Status> {
        let request = request.into_inner();
        debug!(?request, "handling request");

        let result = RaftImpl::commit_internal(self.state.clone(), Payload(request.payload)).await;
        let leader = self.state.lock().await.current_leader();
        match result {
            Ok(entry_id) => Ok(Response::new(CommitResponse {
                entry_id: Some(entry_id),
                status: raft_service_proto::Status::Success as i32,
                leader,
            })),
            Err(NotLeader) => Ok(Response::new(CommitResponse {
                entry_id: None,
                status: raft_service_proto::Status::NotLeader as i32,
                leader,
            })),
            Err(Internal) => Err(Status::internal("internal error while committing")),
        }
    }

    #[instrument(fields(server=%self.address.name),skip(self,request))]
    async fn step_down(
        &self,
        request: Request<StepDownRequest>,
    ) -> Result<Response<StepDownResponse>, Status> {
        let request = request.into_inner();
        debug!(?request, "handling request");

        let mut state = self.state.lock().await;
        let leader = state.current_leader();
        if state.role != RaftRole::Leader {
            return Ok(Response::new(StepDownResponse {
                status: raft_service_proto::Status::NotLeader as i32,
                leader,
            }));
        }

        let term = state.term();
        state.become_follower(self.state.clone(), term).await;

        Ok(Response::new(StepDownResponse {
            status: raft_service_proto::Status::Success as i32,
            leader: Some(state.cluster.me()),
        }))
    }

    #[instrument(fields(server=?self.address.name),skip(self,request))]
    async fn install_snapshot(
        &self,
        request: Request<InstallSnapshotRequest>,
    ) -> Result<Response<InstallSnapshotResponse>, Status> {
        let request = request.into_inner();
        debug!(?request, "handling request");

        let snapshot = request.snapshot.ok_or(RaftError::missing("snapshot"))?;
        let last = snapshot
            .last_included_entry
            .clone()
            .ok_or(RaftError::missing("last"))?;
        let config = snapshot
            .cluster_config
            .clone()
            .ok_or(RaftError::missing("config"))?;
        let image = Bytes::from(snapshot.data.to_vec());
        let image_len_bytes = image.len() as i64;

        let store_snapshot = LogSnapshot {
            last,
            data: image,
            config,
        };

        let mut state = self.state.lock().await;
        if request.term >= state.term() && !snapshot.data.is_empty() {
            // First make sure the store has caught up to the snapshot.
            let status = state.store.install_snapshot(store_snapshot.clone()).await;
            if status.code() != tonic::Code::Ok {
                return Err(status);
            }

            // The config_info is expected to be exactly what's contained in
            // snapshot.config_info, but we always only update the cluster with config
            // info instances produced by the store, so let's do that here as well.
            let config_info = state.store.get_config_info();
            state.cluster.update(config_info);

            if let Some(diagnostics) = &state.diagnostics {
                diagnostics.lock().await.report_snapshot_install(
                    request.term,
                    last.index,
                    image_len_bytes,
                );
            }
        }
        Ok(Response::new(InstallSnapshotResponse {
            term: state.term(),
        }))
    }

    #[instrument(fields(server=?self.address.name),skip(self,request))]
    async fn change_config(
        &self,
        request: Request<ChangeConfigRequest>,
    ) -> Result<Response<ChangeConfigResponse>, Status> {
        let request = request.into_inner();
        debug!(?request, "handling request");

        let joint_config;
        {
            let state = self.state.lock().await;
            let leader = state.current_leader();
            if state.role != RaftRole::Leader {
                return Ok(Response::new(ChangeConfigResponse {
                    status: raft_service_proto::Status::NotLeader as i32,
                    leader,
                }));
            }
            if state.cluster.has_ongoing_mutation() {
                return Err(Status::already_exists(
                    "Can't clobber ongoing cluster mutation",
                ));
            }
            joint_config = state.cluster.create_joint(request.members.to_vec());
        }

        let joint = joint_config.clone();
        let result = RaftImpl::commit_internal(self.state.clone(), Config(joint_config)).await;

        debug!(?joint, "committed config");

        let leader = self.state.lock().await.current_leader();
        match result {
            Ok(_) => Ok(Response::new(ChangeConfigResponse {
                status: raft_service_proto::Status::Success as i32,
                leader,
            })),
            Err(NotLeader) => Ok(Response::new(ChangeConfigResponse {
                status: raft_service_proto::Status::NotLeader as i32,
                leader,
            })),
            Err(Internal) => Err(Status::internal("failed to commit config")),
        }
    }
}

// Returns a value no lower than the supplied bound, with some additive jitter.
fn add_jitter(lower: i64) -> u64 {
    let mut rng = rand::thread_rng();
    let upper = (lower as f64 * 1.3) as i64;
    rng.gen_range(lower..upper) as u64
}

#[cfg(test)]
mod tests {
    use crate::raft::cluster::testing::create_local_client_for_testing;
    use crate::raft::raft_common_proto::Entry;
    use crate::raft::raft_service_proto::raft_server::RaftServer;
    use crate::raft::testing::FakeStateMachine;
    use crate::testing::TestRpcServer;

    use super::*;

    fn make_cluster_config() -> ClusterConfig {
        ClusterConfig {
            voters: vec![create_server(1), create_server(2), create_server(3)],
            voters_next: vec![],
        }
    }

    #[tokio::test]
    async fn test_initial_state() {
        let raft = create_raft().await;
        let state = raft.state.lock().await;
        assert_eq!(state.role, RaftRole::Follower);
        assert_eq!(state.term(), 0);
    }

    #[tokio::test]
    async fn test_initial_membership() {
        let raft = create_raft().await;
        let state = raft.state.lock().await;

        // Part of initial member list
        assert!(state.cluster.is_voting_member(&create_server(1)));
        assert!(state.cluster.is_voting_member(&create_server(2)));
        assert!(state.cluster.is_voting_member(&create_server(3)));

        // Not part of initial member list
        assert!(!state.cluster.is_voting_member(&create_server(4)));
    }

    // This test verifies that initially, a follower fails to accept entries
    // too far in the future. Then, after installing an appropriate snapshot,
    // sending those same entries succeeds.
    #[tokio::test]
    async fn test_load_snapshot_and_append() {
        let raft = create_raft().await;
        let raft_state = raft.state.clone();
        let server = TestRpcServer::run(RaftServer::new(raft)).await;

        // Make an append request coming from a supposed leader, for a bunch of
        // entries far in the future.
        let leader = create_fake_server_list()[1].clone();

        let append_request = AppendRequest {
            term: 12,
            leader: Some(leader.clone()),
            previous: Some(entry_id(10, 75)),
            entries: vec![
                entry(entry_id(10, 76), Vec::new()),
                entry(entry_id(10, 77), Vec::new()),
            ],
            committed: 0,
        };

        let dst = server.address().expect("server");
        let mut client = create_local_client_for_testing(dst).await;
        let append_response_1 = client
            .append(Request::new(append_request.clone()))
            .await
            .expect("request")
            .into_inner();

        // Make sure the handler has updated its term.
        assert_eq!(append_response_1.term, 12);

        // The entries were too far in the future, the append should fail.
        assert!(!append_response_1.success);

        // The raft server should acknowledge the new leader.
        {
            let state = raft_state.lock().await;
            assert_eq!(state.current_leader(), Some(leader.clone()));
        }

        // Now install a snapshot which should make the original append request
        // valid.
        let snapshot = RaftSnapshot {
            last_included_entry: Some(entry_id(10, 75)),
            data: vec![1, 2],
            cluster_config: Some(make_cluster_config()),
        };
        let snapshot_request = InstallSnapshotRequest {
            leader: Some(leader.clone()),
            term: 12,
            snapshot: Some(snapshot),
        };
        let install_response_1 = client
            .install_snapshot(snapshot_request.clone())
            .await
            .expect("snap")
            .into_inner();
        assert_eq!(install_response_1.term, 12);

        // Then, try the same append request again. This time, it should work.
        let append_response_2 = client
            .append(append_request.clone())
            .await
            .expect("append")
            .into_inner();
        assert!(append_response_2.success);
    }

    #[tokio::test]
    async fn test_install_snapshot_updates_cluster_config() {
        let raft = create_raft().await;
        let raft_state = raft.state.clone();
        let server = TestRpcServer::run(RaftServer::new(raft)).await;
        let dst = server.address().expect("server");
        let mut client = create_local_client_for_testing(dst).await;

        let s1 = create_server(1);
        let s2 = create_server(2);
        let s3 = create_server(3);
        let s4 = create_server(4);
        let s5 = create_server(5);

        {
            let state = raft_state.lock().await;

            assert!(state.cluster.is_voting_member(&s1));
            assert!(state.cluster.is_voting_member(&s2));
            assert!(state.cluster.is_voting_member(&s3));

            assert!(!state.cluster.is_voting_member(&s4));
            assert!(!state.cluster.is_voting_member(&s5));
        }

        let leader = create_server(1);
        let new_config = ClusterConfig {
            voters: vec![leader.clone(), s4.clone(), s5.clone()],
            voters_next: vec![leader.clone(), s4.clone(), s5.clone()],
        };

        let new_index = 77;
        let snapshot = RaftSnapshot {
            last_included_entry: Some(entry_id(10, new_index)),
            data: vec![1, 2],
            cluster_config: Some(new_config.clone()),
        };
        let snapshot_request = InstallSnapshotRequest {
            leader: Some(leader.clone()),
            term: 12,
            snapshot: Some(snapshot),
        };

        client
            .install_snapshot(snapshot_request)
            .await
            .expect("install");

        {
            let state = raft_state.lock().await;
            assert_eq!(new_index, state.store.last_known_log_entry_id().index);
            assert_eq!(new_config, state.store.get_config_info().latest().0);

            assert!(state.cluster.is_voting_member(&s1));
            assert!(!state.cluster.is_voting_member(&s2));
            assert!(!state.cluster.is_voting_member(&s3));

            assert!(state.cluster.is_voting_member(&s4));
            assert!(state.cluster.is_voting_member(&s5));
        }
    }

    // This test verifies that we can append entries to a follower and that once the
    // follower's log grows too large, it will correctly compact.
    #[tokio::test]
    async fn test_append_and_compact() {
        let raft = create_raft().await;
        let raft_state = raft.state.clone();
        let server = TestRpcServer::run(RaftServer::new(raft)).await;

        // Make an append request coming from a leader, appending one record.
        let leader = create_fake_server_list()[1].clone();
        let append_request = AppendRequest {
            term: 12,
            leader: Some(leader.clone()),
            previous: Some(entry_id(-1, -1)),
            entries: vec![
                entry(entry_id(8, 0), Vec::new()),
                entry(entry_id(8, 1), Vec::new()),
                entry(entry_id(8, 2), Vec::new()),
            ],
            committed: 0,
        };

        let dst = server.address().expect("server");
        let mut client = create_local_client_for_testing(dst).await;
        let append_response_1 = client
            .append(append_request)
            .await
            .expect("append")
            .into_inner();

        // Make sure the handler has processed the rpc successfully.
        assert_eq!(append_response_1.term, 12);
        assert!(append_response_1.success);
        {
            let state = raft_state.lock().await;
            assert_eq!(state.current_leader(), Some(leader.clone()));
            assert_eq!(state.term(), 12);
            assert!(!state.store.is_index_compacted(0)); // Not compacted
            assert_eq!(state.store.next_index(), 3);
        }

        // Run a compaction, should have no effect
        {
            let mut state = raft_state.lock().await;
            state.store.try_compact().await;
            assert!(!state.store.is_index_compacted(0)); // Not compacted
            assert_eq!(state.store.next_index(), 3);
        }

        // Now send an append request with a payload large enough to trigger compaction.
        let compaction_bytes = raft_state.lock().await.options.compaction_threshold_bytes;

        let append_request_2 = AppendRequest {
            term: 12,
            leader: Some(leader.clone()),
            previous: Some(entry_id(8, 2)),
            entries: vec![entry(
                entry_id(8, 3),
                vec![0; 2 * compaction_bytes as usize],
            )],
            // This tells the follower that the entries are committed (only committed
            // entries are eligible for compaction).
            committed: 3,
        };

        let append_response_2 = client
            .append(append_request_2)
            .await
            .expect("append")
            .into_inner();

        // Make sure the handler has processed the rpc successfully.
        assert_eq!(append_response_2.term, 12);
        assert!(append_response_2.success);
        {
            let state = raft_state.lock().await;
            assert!(!state.store.is_index_compacted(0)); // Not compacted
            assert_eq!(state.store.next_index(), 4); // New entry incorporated
        }

        // Run a compaction, this one should actually compact things now.
        {
            let mut state = raft_state.lock().await;
            state.store.try_compact().await;
            assert!(state.store.is_index_compacted(0)); // Compacted
            assert_eq!(state.store.get_latest_snapshot().last.index, 3)
        }
    }

    fn entry(id: EntryId, payload: Vec<u8>) -> Entry {
        Entry {
            id: Some(id),
            data: Some(Payload(payload)),
        }
    }

    fn entry_id(term: i64, index: i64) -> EntryId {
        EntryId { term, index }
    }

    async fn create_raft() -> RaftImpl {
        let servers = create_fake_server_list();
        RaftImpl::new(
            &servers[0].clone(),
            &servers.clone(),
            Arc::new(Mutex::new(FakeStateMachine::new())),
            None, /* diagnostics */
            create_config_for_testing(),
            Arc::new(Mutex::new(FailureOptions::no_failures())),
        )
        .await
<<<<<<< HEAD
        .expect("create_raft")
=======
        .unwrap()
>>>>>>> 09ddd0e7
    }

    fn create_config_for_testing() -> Options {
        // Configs with very high timeouts to make sure none of them ever
        // trigger during a unit test.
        Options {
            follower_timeout_ms: 100000000,
            candidate_timeouts_ms: 100000000,
            leader_replicate_ms: 100000000,
            compaction_threshold_bytes: 1000,
            compaction_check_periods_ms: 10000000000,
            persistence_options: PersistenceOptions::NoPersistenceForTesting,
        }
    }

    fn create_fake_server_list() -> Vec<Server> {
        vec![create_server(1), create_server(2), create_server(3)]
    }

    fn create_server(port: i32) -> Server {
        Server {
            host: "::1".to_string(),
            port,
            name: port.to_string(),
        }
    }
}<|MERGE_RESOLUTION|>--- conflicted
+++ resolved
@@ -132,11 +132,8 @@
         options: Options,
         failures: Arc<Mutex<FailureOptions>>,
     ) -> RaftResult<RaftImpl> {
-<<<<<<< HEAD
-=======
         let snapshot_bytes = state_machine.lock().await.create_snapshot();
 
->>>>>>> 09ddd0e7
         // A config which gives us (once applied) all the initial members as voters.
         let initial_cluster_config = ClusterConfig {
             voters: all.clone().to_vec(),
@@ -152,14 +149,8 @@
             options.compaction_threshold_bytes,
             server.name.as_str(),
         )
-<<<<<<< HEAD
         .await
-        .map_err(|e| RaftError::InitializationFailed {
-            source: Box::new(e),
-        })?;
-=======
         .map_err(|e| RaftError::Initialization(format!("Failed to create store: {}", e)))?;
->>>>>>> 09ddd0e7
 
         let mut cluster =
             Cluster::new_with_failures(server.clone(), all.as_slice(), failures.clone());
@@ -168,11 +159,7 @@
         // TODO(dino): We probably want to just only support initializing with a cluster info.
         cluster.update(store.get_config_info());
 
-<<<<<<< HEAD
         let result = RaftImpl {
-=======
-        Ok(RaftImpl {
->>>>>>> 09ddd0e7
             address: server.clone(),
             state: Arc::new(Mutex::new(RaftState {
                 options,
@@ -184,13 +171,9 @@
                 followers: HashMap::new(),
                 timer_guard: None,
             })),
-<<<<<<< HEAD
         };
 
         Ok(result)
-=======
-        })
->>>>>>> 09ddd0e7
     }
 
     pub async fn start(&self) {
@@ -769,7 +752,9 @@
         debug!(term, "becoming follower");
         assert!(term >= self.term(), "Term should never decrease");
 
-        self.store.update_term_info(term, &None /* voted_for */).await;
+        self.store
+            .update_term_info(term, &None /* voted_for */)
+            .await;
         self.role = RaftRole::Follower;
         self.reset_follower_timer(arc_state.clone(), term + 1);
     }
@@ -969,7 +954,9 @@
         // If we're in an outdated term, we revert to follower in the new later
         // term and may still grant the requesting candidate our vote.
         if request.term > state.term() {
-            state.become_follower(self.state.clone(), request.term).await;
+            state
+                .become_follower(self.state.clone(), request.term)
+                .await;
         }
 
         let candidate = request
@@ -1025,7 +1012,9 @@
         // by resetting to a "clean" follower state for the leader's (greater)
         // term. Note that we then handle the leader's append afterwards.
         if request.term > state.term() {
-            state.become_follower(self.state.clone(), request.term).await;
+            state
+                .become_follower(self.state.clone(), request.term)
+                .await;
         }
         let term = state.term();
 
@@ -1519,11 +1508,7 @@
             Arc::new(Mutex::new(FailureOptions::no_failures())),
         )
         .await
-<<<<<<< HEAD
         .expect("create_raft")
-=======
-        .unwrap()
->>>>>>> 09ddd0e7
     }
 
     fn create_config_for_testing() -> Options {
