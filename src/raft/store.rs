use crate::raft::diagnostics::ServerDiagnostics;
use crate::raft::log::LogSlice;
use crate::raft::persistence::{Persistence, PersistenceOptions};
use crate::raft::raft_common_proto::entry::Data;
use crate::raft::raft_common_proto::entry::Data::Config;
<<<<<<< HEAD
use crate::raft::raft_common_proto::{Entry, EntryId, Server};
use crate::raft::{StateMachine, persistence};

=======
use crate::raft::raft_common_proto::{ClusterConfig, Entry, EntryId, Server};
>>>>>>> f5b1f067
use async_std::sync::{Arc, Mutex};
use bytes::Bytes;
use futures::channel::oneshot::{Receiver, Sender, channel};
use std::cmp::Ordering;
use std::collections::BTreeSet;
use std::hash::{Hash, Hasher};
use tonic::{Code, Status};
use tracing::{debug, info, warn};

// Handles persistent storage for a Raft member, including a snapshot starting
// from the beginning of time up to some index, and running log of entries since
// the index included in the last snapshot.
//
// Also takes care of periodic compaction, updating listeners when the committed
// portion reaches as certain index, etc.
pub struct Store {
    // Dependencies and constants.
    compaction_threshold_bytes: i64,
    name: String,
    state_machine: Arc<Mutex<dyn StateMachine + Send>>,
    diagnostics: Option<Arc<Mutex<ServerDiagnostics>>>,
    persistence: Box<dyn Persistence + Send>,

    // Persistent raft state as defined in the paper.
    log: LogSlice,
    snapshot: LogSnapshot,
    term: i64,
    voted_for: Option<Server>,

    // Non-persistent. Just bookkeeping.
    // TODO(dino): DONOTMERGE - need to check if config info needs to be persisted (probably yes)
    // Note: etcd keeps the config state in the snapshot, but has different implementation where
    // config changes only take effect once applied (rather than once appended).
    committed: i64,
    applied: i64,
    config_info: ConfigInfo,

    listener_uid: i64,
    listeners: BTreeSet<CommitListener>,
}

// Holds information about cluster configuration.
#[derive(Clone, PartialEq)]
pub struct ConfigInfo {
    // The latest appended entry containing a cluster config.
    pub latest_appended: Option<Entry>,

<<<<<<< HEAD
    // Whether the latest entry has been committed.
    pub committed: bool,
=======
    // Whether the latest appended entry has been committed.
    committed: bool,

    // The latest applied entry containing a cluster config.
    latest_applied: ClusterConfig,
>>>>>>> f5b1f067
}

impl ConfigInfo {
    // Returns the latest config, and whether it has been committed.
    pub fn latest(&self) -> (ClusterConfig, bool) {
        if let Some(e) = self.latest_appended.clone() {
            if let Config(config) = e.data.unwrap() {
                return (config, self.committed);
            }
        }

        // Nothing appended since snapshot installation, just return
        // the applied config.
        (self.latest_applied.clone(), true)
    }

    #[cfg(test)]
    pub fn make_with_appended(entry: Entry, committed: bool) -> Self {
        Self {
            latest_appended: Some(entry),
            committed,

            // Irrelevant if the fields above are set (based on implementation of latest()).
            latest_applied: ClusterConfig {
                voters: vec![],
                voters_next: vec![],
            },
        }
    }
}

// TODO(dino): This module would benefit from a pass where we replace expect() with
// explicitly returned errors across the board. This is an invasive change.

impl Store {
    pub async fn new(
        persistence_options: PersistenceOptions,
        state_machine: Arc<Mutex<dyn StateMachine + Send>>,
        diagnostics: Option<Arc<Mutex<ServerDiagnostics>>>,
        compaction_threshold_bytes: i64,
        name: &str,
    ) -> Self {
<<<<<<< HEAD
        let persistence = persistence::new(persistence_options)
            .await
            .expect("create persistence");

        let initial_snapshot_bytes = state_machine.lock().await.create_snapshot();
        let initial_snapshot = LogSnapshot::make_initial(initial_snapshot_bytes);
        let last = initial_snapshot.last.index;

        let mut result = Self {
=======
        let index = initial_snapshot.last.index;
        let latest_applied = initial_snapshot.config.clone();
        let config_info = ConfigInfo {
            latest_appended: None,
            committed: false,
            latest_applied,
        };
        Self {
>>>>>>> f5b1f067
            name: name.to_string(),
            compaction_threshold_bytes,
            state_machine,
            diagnostics,
            persistence,

            log: LogSlice::initial(),
            snapshot: initial_snapshot,
            term: 0,
            voted_for: None,

            // Non-persistent. Just bookkeeping.
<<<<<<< HEAD
            committed: last,
            applied: last,
            config_info: ConfigInfo::empty(),
=======
            committed: index,
            applied: index,
            config_info,
>>>>>>> f5b1f067

            listener_uid: 0,
            listeners: BTreeSet::new(),
        };

        // Try restoring state from our persistence source. It's important that we do this
        // immediately before calling anything else on the result store, to avoid the store
        // clobbering the persisted state as part of other operations.
        result.restore_persisted().await;

        // Perform a one-time write to make sure that we start off in a state where we've
        // created the persisted files. Otherwise, partial writes might create a persisted
        // state that cannot be read (e.g., because only some files exist).
        result.persist_all().await;

        // TODO(dino): Make sure we initialize the cluster constituents correctly.

        result
    }

    // Reads state from the persistence instance and installs it in this store.
    async fn restore_persisted(&mut self) {
        if let Some(mut loaded) = self.persistence.read().await.expect("read persisted state") {
            loaded
                .validate()
                .expect("state loaded from disk is invalid");
            loaded.trim_entries();

            let snap = loaded.snapshot;
            let last = snap.last.clone();

            self.voted_for = loaded.voted_for;
            self.term = loaded.term;
            self.log = LogSlice::new(last);

            let status = self.install(snap.snapshot, snap.last, loaded.entries).await;
            assert_eq!(
                &status.code(),
                &Code::Ok,
                "Failed install, status: {}",
                &status
            );
        }
    }

    // Writes all the current persistent state.
    async fn persist_all(&self) {
        self.persistence
            .write(
                self.term,
                &self.voted_for,
                self.log.entries(),
                &self.snapshot.snapshot,
                &self.snapshot.last,
            )
            .await
            .expect("write persisted state");
    }

    // Returns the index up to (and including) which the corresponding entries are
    // considered committed.
    pub fn committed_index(&self) -> i64 {
        self.committed
    }

    // Returns a copy of the latest snapshot backing this store, if any.
    pub fn get_latest_snapshot(&self) -> LogSnapshot {
        self.snapshot.clone()
    }

    // Returns the index of the first entry not (yet) present in the store.
    pub fn next_index(&self) -> i64 {
        self.log.next_index()
    }

    // Applies the supplied data to the log (without necessarily committing it). Returns
    // the id for the created entry.
    pub fn append(&mut self, term: i64, data: Data) -> EntryId {
        // Make sure we only do the expensive "update_config_info" if the latest
        // entry is actually a config entry.
        let is_config = matches!(&data, Config(_));

        let entry_id = self.log.append(term, data);
        if is_config {
            self.update_config_info();
        }
        entry_id
    }

    // Adds the supplied entries to the end of the store. Any conflicting
    // entries are replaced. Any existing entries with indexes higher than the
    // supplied entries are pruned.
    pub async fn append_all(&mut self, entries: &[Entry]) {
        let is_any_config = entries.iter().any(|e| matches!(e.data, Some(Config(_))));

        let clean_append = self.log.append_all(entries);

        if is_any_config {
            self.update_config_info();
        }

        // TODO(dino): If uncommented, this logic appears to occasionally produce non-consecutive
        // log slices on disk. However, if we always flush the entire contents, this doesn't happen.
        // Needs debugging. Repro with `cargo run -- -r -w` and wait for crash.
        //
        // if clean_append {
        //     // Optimization for the case where we just appended entries to the back of the slice
        //     // and didn't remove anything - persistence can just append the entries.
        //     self.persistence
        //         .append_entries(entries)
        //         .await
        //         .expect("append entries");
        // } else {
        //     // Otherwise, replace the persisted entries.
        //     self.persist_entries().await;
        // }

        self.persist_entries().await;
    }

    async fn persist_entries(&mut self) {
        // TODO(dino): Important to make sure we don't accept or serve any more RPCs if this fails
        self.persistence
            .write_entries(self.log.entries())
            .await
            .expect("write entries");
    }

    pub fn term(&self) -> i64 {
        self.term
    }

    pub fn voted_for(&self) -> Option<Server> {
        self.voted_for.clone()
    }

    // Updates just the "voted_for" part of the persistent state.
    pub async fn update_voted_for(&mut self, voted_for: &Option<Server>) {
        let term = self.term;
        self.update_term_info(term, voted_for).await;
    }

    // Updates the term information in persistent state.
    pub async fn update_term_info(&mut self, term: i64, voted_for: &Option<Server>) {
        self.term = term;
        self.voted_for = voted_for.clone();

        // TODO(dino): Important to make sure we don't accept or serve any more RPCs if this fails
        self.persistence
            .write_state(self.term, &self.voted_for)
            .await
            .expect("write state");
    }

    async fn update_snapshot(&mut self, snapshot: LogSnapshot) {
        self.snapshot = snapshot.clone();

        // TODO(dino): Important to make sure we don't accept or serve any more RPCs if this fails
        self.persistence
            .write_snapshot(&snapshot.snapshot, &snapshot.last)
            .await
            .expect("write snapshot");
    }

    // Returns information about cluster config entries in the store.
    pub fn get_config_info(&self) -> ConfigInfo {
        self.config_info.clone()
    }

    // Compacts logs entries into a new snapshot if necessary.
    pub async fn try_compact(&mut self) {
        if self.log.size_bytes() > self.compaction_threshold_bytes {
            let applied_index = self.applied;
            let latest_id = self.log.id_at(applied_index);
            let latest_applied_config = self.config_info.latest_applied.clone();
            let snap = LogSnapshot {
                data: self.state_machine.lock().await.create_snapshot(),
                last: latest_id.clone(),
                config: latest_applied_config,
            };
            self.update_snapshot(snap).await;

            // Note that we prefer not to clear the log slice entirely
            // because although losing uncommitted entries is safe, the
            // leader doing this could result in failed commit operations
            // sent to the leader.
            self.log.prune_until(&latest_id);

            info!(
                "[{}] Compacted log with snapshot up to (including) index {}",
                self.name, applied_index
            );
        }
    }

    // Marks the stored entries up to (and including) the supplied index as committed,
    // informing any listeners if necessary, applying changes to the state machine, etc.
    pub async fn commit_to(&mut self, new_commit_index: i64) {
        if new_commit_index <= self.committed {
            // Nothing to do here, already committed past the supplied index.
            return;
        }

        // This has a built-in assertion that the entry is present in the log.
        self.log.id_at(new_commit_index);

        let old_commit_index = self.committed;
        self.committed = new_commit_index;
        if new_commit_index > old_commit_index {
            debug!(
                "[{}] Updated committed index from {} to {}",
                &self.name, old_commit_index, self.committed
            );
        }

        // Note that since we've only moved the committed index and not appended
        // any new entries, we only need to do a full "update_config_info", it
        // suffices to check whether we've committed the latest config yet.
        self.update_config_info_committed();

        self.apply_committed().await;
        self.resolve_listeners();
    }

    // Returns true if the supplied index lies before the range of entries present
    // in our in-memory log (e.g., because it was compacted into a snapshot).
    pub fn is_index_compacted(&self, index: i64) -> bool {
        self.log.is_index_compacted(index)
    }

    // Returns the entry id for the entry at the supplied index. Must only be
    // called if the index is known to be present in memory.
    //
    // Note that for the entry immediately before the start of the log slice, the
    // entry id can be returned, but not the full entry.
    pub fn entry_id_at_index(&self, index: i64) -> EntryId {
        self.log.id_at(index)
    }

    // Returns the highest index known to exist (even if the entry is not held
    // in this instance). Returns -1 if there are no known entries at all.
    pub fn last_known_log_entry_id(&self) -> &EntryId {
        self.log.last_known_id()
    }

    // Returns true if the supplied last entry id is at least as up-to-date
    // as the slice of the log tracked by this instance.
    pub fn log_entry_is_up_to_date(&self, other_last: &EntryId) -> bool {
        self.log.is_up_to_date(other_last)
    }

    // Returns all entries strictly after the supplied id. Must only be called
    // if the supplied entry id is present in the slice.
    pub fn get_entries_after(&self, entry_id: &EntryId) -> Vec<Entry> {
        self.log.get_entries_after(entry_id)
    }

    // Registers a listener for the supplied index.
    pub fn add_listener(&mut self, index: i64) -> Receiver<EntryId> {
        let (sender, receiver) = channel::<EntryId>();
        self.listeners.insert(CommitListener {
            index,
            sender,
            uid: self.listener_uid,
        });
        self.listener_uid = self.listener_uid + 1;

        // This makes sure that if a listener is added for an index that's
        // already been committed, we resolve it immediately.
        self.resolve_listeners();

        receiver
    }

<<<<<<< HEAD
    pub async fn install_snapshot(&mut self, snapshot: Bytes, last: EntryId) -> Status {
        // Just a snapshot without additional entries.
        let add_entries = Vec::new();
        self.install(snapshot, last, add_entries).await
    }

    // Resets the state of this store to the supplied snapshot and log entries.
    async fn install(&mut self, snapshot: Bytes, last: EntryId, add_entries: Vec<Entry>) -> Status {
        // Check that the snapshot does indeed take us into the future.
        if last.index < self.applied {
            return Status::invalid_argument(format!(
                "[{}] Refused to install snapshot that would go back in time. Last applied index in snapshot is {}, our latest applied index is {}",
                &self.name, &last.index, &self.applied
            ));
        }

        // Store the new snapshot, including writing it to persistence.
        self.update_snapshot(LogSnapshot {
            last,
            snapshot: snapshot.clone(),
        })
        .await;

        // Update the log. There is some subtlety in why this call is the right thing.
        //
        // The common case here is that the snapshot's last entry is greater than anything
        // our log slice knows about, in which case we clear the log slice entirely.
        //
        // It's also possible that the snapshot's latest entry is somewhere in the range
        // (our_snapshot.latest, our_log.max_index]. In this case:
        //  * If the exact entry is present, keep everything that comes after
        //  * If the index is present, but it's the wrong entry, also clear the slice
        self.log.prune_until(&last);

        // Append any new entries provided.
        if !add_entries.is_empty() {
            self.append_all(&add_entries).await;
        }

        // Make sure we've persisted the latest state, even if nothing appended.
        self.persist_entries().await;

        // Update the state machine.
        let state_machine = self.state_machine.clone();
        let mut locked_machine = state_machine.lock().await;
        match locked_machine.load_snapshot(&snapshot) {
=======
    // Resets the state of this store to the supplied snapshot.
    pub async fn install_snapshot(&mut self, snapshot: LogSnapshot) -> Status {
        // Update the state machine.
        let mut state_machine = self.state_machine.lock().await;
        match state_machine.load_snapshot(&snapshot.data) {
>>>>>>> f5b1f067
            Ok(_) => (),
            Err(message) => {
                return Status::internal(format!(
                    "[{}] Failed to load snapshot: [{:?}]",
                    &self.name, message
                ));
            }
        }

<<<<<<< HEAD
        // Update our volatile state.
        self.applied = last.index;
        self.committed = last.index;

        // Go through listeners and have them catch up to the current commit.
        self.resolve_listeners();
=======
        // Update the log.
        let last = snapshot.last.clone();
        let contains = self.log.contains(&last);
        match contains {
            ContainsResult::ABSENT => {
                // Common case, snapshot from the future. Just clear the log.
                self.log = LogSlice::new(last.clone());
            }
            ContainsResult::PRESENT => {
                // Entries that came after the latest snapshot entry might still be valid.
                self.log.prune_until(&last);
            }
            ContainsResult::COMPACTED => {
                warn!(
                    "[{}] Got snapshot for already compacted index {}",
                    &self.name, last.index,
                );
            }
        }

        self.applied = last.index;
        self.committed = last.index;
        self.snapshot = snapshot.clone();
        self.config_info = ConfigInfo {
            latest_appended: None,
            committed: false,
            latest_applied: snapshot.config,
        };
>>>>>>> f5b1f067

        Status::ok("")
    }

    // If diagnostics is enabled, report that the supplied entry has been applied
    // to the state machine.
    async fn report_apply(
        diagnostics: Option<Arc<Mutex<ServerDiagnostics>>>,
        entry_id: &EntryId,
        bytes: &Vec<u8>,
    ) {
        let diag = diagnostics.clone();
        if !diag.is_some() {
            return;
        }

        let digest = Self::make_digest(&bytes);
        let term = entry_id.term;
        let index = entry_id.index;
        diag.expect("option")
            .lock()
            .await
            .report_apply(term, index, digest);
    }

    // Called to apply any committed values that haven't been applied to the
    // state machine. This method is always safe to call, on leaders and followers.
    async fn apply_committed(&mut self) {
        let diagnostics = self.diagnostics.clone();
        while self.applied < self.committed {
            self.applied = self.applied + 1;
            let entry = self.log.entry_at(self.applied);
            let entry_id = entry.id.expect("id").clone();

<<<<<<< HEAD
            if let Some(Data::Payload(bytes)) = entry.data {
                // Report for debugging purposes.
                Self::report_apply(diagnostics.clone(), &entry_id, &bytes).await;

                // Apply the entry in the state machine.
                let result = self.state_machine.lock().await.apply(&Bytes::from(bytes));

                match result {
                    Ok(()) => {
                        debug!(entry=%entry_id_key(&entry_id), "applied");
=======
            if let Some(data) = entry.data {
                match data {
                    Data::Payload(bytes) => {
                        // Report for debugging purposes.
                        self.report_apply(&entry_id, &bytes).await;

                        // Apply the entry in the state machine.
                        let result = self.state_machine.lock().await.apply(&Bytes::from(bytes));

                        match result {
                            Ok(()) => {
                                debug!(entry=%entry_id_key(&entry_id), "applied");
                            }
                            Err(msg) => {
                                warn!(entry=%entry_id_key(&entry_id), "failed to apply: {}", msg);
                            }
                        }
>>>>>>> f5b1f067
                    }
                    Config(config) => {
                        self.config_info.latest_applied = config;
                    }
                }
            }
        }
    }

    // Tries to resolve the promises for listeners waiting for commits.
    fn resolve_listeners(&mut self) {
        while self.listeners.first().is_some()
            && self.listeners.first().unwrap().index <= self.committed
        {
            let next = self.listeners.pop_first().expect("get first");
            let index = next.index;
            if !self.log.is_index_compacted(index) {
                next.sender
                    .send(self.log.id_at(index))
                    .map_err(|_| warn!("Listener for commit {} no longer listening", index))
                    .ok();
            } else {
                // Do nothing, we just let the sender go out of scope, which will notify the
                // receiver of the cancellation
            }
        }
    }

    // Updates our cached information about the latest config entry in the store.
    fn update_config_info(&mut self) {
        self.config_info.latest_appended = self.log.latest_config_entry();
        self.update_config_info_committed();
    }

    // Only updates the committed bit in the latest config info.
    fn update_config_info_committed(&mut self) {
        let entry = &self.config_info.latest_appended;
        if entry.is_none() {
            return;
        }

        let index = entry.as_ref().unwrap().id.as_ref().expect("id").index;
        self.config_info.committed = self.committed >= index;
    }

    fn make_digest(bytes: &Vec<u8>) -> u64 {
        let mut hasher = std::hash::DefaultHasher::new();
        bytes.hash(&mut hasher);
        hasher.finish()
    }
}

// Represents a snapshot of the store after applying a complete prefix
// of entries since the beginning of time.
#[derive(Debug, Clone)]
pub struct LogSnapshot {
    // The id of the latest entry included in the snapshot.
    pub last: EntryId,

    // A snapshot of the state machine.
    pub data: Bytes,

    // The cluster configuration present in the latest included entry
    // that contains a cluster configuration.
    pub config: ClusterConfig,
}

impl LogSnapshot {
    pub fn make_initial(initial_bytes: Bytes) -> Self {
        LogSnapshot {
            last: EntryId {
                term: -1,
                index: -1,
            },
            snapshot: initial_bytes,
        }
    }
}

// Each instance represents an ongoing commit operation waiting for the committed
// index to reach the index of their tentative new entry.
#[derive(Debug)]
struct CommitListener {
    // The index the listener would like to be notified about.
    index: i64,

    // Used to send the resulting entry id to the listener.
    sender: Sender<EntryId>,

    // Used to disambiguate between structs for the same index.
    uid: i64,
}

impl Eq for CommitListener {}

impl PartialEq<Self> for CommitListener {
    fn eq(&self, other: &Self) -> bool {
        (self.index, self.uid).eq(&(other.index, other.uid))
    }
}

impl PartialOrd<Self> for CommitListener {
    fn partial_cmp(&self, other: &Self) -> Option<Ordering> {
        (self.index, self.uid).partial_cmp(&(other.index, other.uid))
    }
}

impl Ord for CommitListener {
    fn cmp(&self, other: &Self) -> Ordering {
        (self.index, self.uid).cmp(&(other.index, other.uid))
    }
}

fn entry_id_key(entry_id: &EntryId) -> String {
    format!("(term={},id={})", entry_id.term, entry_id.index)
}

#[cfg(test)]
mod tests {
    use super::*;
    use crate::raft::persistence::{FilePersistenceOptions, PersistenceOptions};
    use crate::raft::raft_common_proto::entry::Data::Payload;
    use crate::raft::raft_common_proto::{ClusterConfig, Server};
    use crate::raft::testing::FakeStateMachine;
    use futures::FutureExt;
    use tempfile::TempDir;

    const COMPACTION_THRESHOLD_BYTES: i64 = 5000;

<<<<<<< HEAD
    async fn make_store() -> Store {
        let state_machine = FakeStateMachine::new();
=======
    fn server_named(name: &str) -> Server {
        Server {
            host: "foo".to_string(),
            port: 1234,
            name: name.to_string(),
        }
    }

    fn make_cluster_config() -> ClusterConfig {
        ClusterConfig {
            voters: vec![server_named("A"), server_named("B"), server_named("C")],
            voters_next: vec![server_named("A"), server_named("C"), server_named("D")],
        }
    }

    fn make_store() -> Store {
        let state_machine = FakeStateMachine::new();
        let snapshot = LogSnapshot {
            last: EntryId {
                term: -1,
                index: -1,
            },
            data: state_machine.create_snapshot(),
            config: make_cluster_config(),
        };
>>>>>>> f5b1f067
        Store::new(
            PersistenceOptions::NoPersistenceForTesting,
            Arc::new(Mutex::new(state_machine)),
            None, /* diagnostics */
            COMPACTION_THRESHOLD_BYTES,
            "testing-store",
        )
        .await
    }

    #[tokio::test]
    async fn test_initial() {
        let fixture = Fixture::new().await;
        let store = fixture.make_store().await;
        assert_eq!(store.committed_index(), -1);
        assert_eq!(store.applied, -1);
        assert_eq!(store.next_index(), 0);
    }

    #[tokio::test]
    #[should_panic]
    async fn test_commit_to_bad_index() {
        let fixture = Fixture::new().await;
        let mut store = fixture.make_store().await;
        store.append(2, Payload(Vec::new()));

        // Attempt to "commit to" a value which hasn't yet been appended.
        store.commit_to(17).await;
    }

    #[tokio::test]
    async fn test_commit_to() {
        let fixture = Fixture::new().await;
        let mut store = fixture.make_store().await;
        let eid = store.append(2, Payload(Vec::new()));

        // Should succeed.
        store.commit_to(eid.index).await;

        // Should succeed (noop).
        store.commit_to(eid.index - 1).await;
    }

    #[tokio::test]
    async fn test_listener() {
        let fixture = Fixture::new().await;
        let mut store = fixture.make_store().await;
        let receiver = store.add_listener(2);

        store.append(67, Payload(Vec::new()));
        store.append(67, Payload(Vec::new()));
        store.append(68, Payload(Vec::new()));

        store.commit_to(2).await;
        let output = receiver.now_or_never();
        assert!(output.is_some());

        let result = output.unwrap().unwrap();
        assert_eq!(2, result.index);
        assert_eq!(68, result.term);
    }

    #[tokio::test]
    async fn test_listener_multi() {
        let fixture = Fixture::new().await;
        let mut store = fixture.make_store().await;
        let receiver1 = store.add_listener(0);
        let receiver2 = store.add_listener(1);
        let receiver3 = store.add_listener(0);

        store.append(67, Payload(Vec::new()));
        store.commit_to(0).await;

        assert!(receiver1.now_or_never().is_some());
        assert!(receiver2.now_or_never().is_none());
        assert!(receiver3.now_or_never().is_some());
    }

    #[tokio::test]
    async fn test_listener_past() {
        let fixture = Fixture::new().await;
        let mut store = fixture.make_store().await;

        store.append(67, Payload(Vec::new()));
        store.append(67, Payload(Vec::new()));
        store.commit_to(1).await;

        let receiver = store.add_listener(0);
        assert!(receiver.now_or_never().is_some());
    }

    #[tokio::test]
    async fn test_compaction() {
        let fixture = Fixture::new().await;
        let mut store = fixture.make_store().await;
        let eid = store.append(
            67,
            Payload(vec![0; 2 * COMPACTION_THRESHOLD_BYTES as usize]),
        );
        assert!(store.log.size_bytes() > COMPACTION_THRESHOLD_BYTES);

        store.commit_to(eid.index).await;
        store.try_compact().await;

        assert!(store.log.size_bytes() < COMPACTION_THRESHOLD_BYTES);
    }

    #[tokio::test]
    async fn test_snapshot() {
        let fixture = Fixture::new().await;
        let mut store = fixture.make_store().await;
        assert_eq!(store.get_latest_snapshot().last.term, -1);
        assert_eq!(store.get_latest_snapshot().last.index, -1);

        let cluster_config = make_cluster_config();
        let snap = LogSnapshot {
            last: EntryId {
                term: 17,
                index: 22,
            },
            data: Bytes::from(""),
            config: cluster_config.clone(),
        };
        store.install_snapshot(snap.clone()).await;
        assert_eq!(22, store.committed_index());
        assert_eq!(store.config_info.latest_applied, cluster_config);

        let new_snap = store.get_latest_snapshot();
        assert_eq!(new_snap.last, snap.last);
        assert_eq!(new_snap.data, snap.data);
        assert_eq!(new_snap.config, snap.config);
    }

<<<<<<< HEAD
    #[tokio::test]
    async fn test_install_snapshot_resolves_listeners() {
        let fixture = Fixture::new().await;
        let mut store = fixture.make_store().await;
        assert_eq!(store.get_latest_snapshot().last.term, -1);
        assert_eq!(store.get_latest_snapshot().last.index, -1);

        // Add a listener for a commit that will never go through here.
        let listener = store.add_listener(14);

        store
            .install_snapshot(
                Bytes::from(""),
                EntryId {
                    term: 17,
                    index: 22,
                },
            )
            .await;
        assert_eq!(22, store.committed_index());

        // The listener should be cancelled because the commit we created before the
        // snapshot was installed is not the one that went through.
        let result = listener.await;
        assert!(result.is_err());
    }

    #[tokio::test]
    async fn test_config_info_append() {
        let fixture = Fixture::new().await;
        let mut store = fixture.make_store().await;
        assert!(store.config_info.latest.is_none());
=======
    #[test]
    fn test_config_info_append() {
        let mut store = make_store();
        assert!(store.config_info.latest_appended.is_none());
>>>>>>> f5b1f067

        store.append(17, Payload(Vec::new()));
        assert!(store.config_info.latest_appended.is_none());

        let config = ClusterConfig {
            voters: vec![],
            voters_next: vec![],
        };
        store.append(17, Config(config.clone()));
        assert!(!store.config_info.latest_appended.is_none());
    }

    #[tokio::test]
    async fn test_config_info_append_all() {
<<<<<<< HEAD
        let fixture = Fixture::new().await;
        let mut store = fixture.make_store().await;
        assert!(store.get_config_info().latest.is_none());

        store
            .append_all(&vec![
                payload_entry(12, 0),
                payload_entry(12, 1),
                payload_entry(12, 2),
            ])
            .await;
        assert!(store.get_config_info().latest.is_none());

        let voters = 7;
        store
            .append_all(&vec![
                payload_entry(12, 3),
                config_entry(12, 4, voters),
                payload_entry(12, 5),
            ])
            .await;
        assert!(store.get_config_info().latest.is_some());
        match store.get_config_info().latest.unwrap().data.unwrap() {
=======
        let mut store = make_store();
        assert!(store.get_config_info().latest_appended.is_none());

        store.append_all(&vec![
            payload_entry(12, 0),
            payload_entry(12, 1),
            payload_entry(12, 2),
        ]);
        assert!(store.get_config_info().latest_appended.is_none());

        let voters = 7;
        store.append_all(&vec![
            payload_entry(12, 3),
            config_entry(12, 4, voters),
            payload_entry(12, 5),
        ]);
        assert!(store.get_config_info().latest_appended.is_some());
        match store
            .get_config_info()
            .latest_appended
            .unwrap()
            .data
            .unwrap()
        {
>>>>>>> f5b1f067
            Config(config) => assert_eq!(voters, config.voters.len()),
            _ => panic!("bad entry contents"),
        }

        let voters = 5;
<<<<<<< HEAD
        store
            .append_all(&vec![
                config_entry(12, 6, 3),
                config_entry(12, 7, 3),
                config_entry(12, 8, voters),
            ])
            .await;
        assert!(store.get_config_info().latest.is_some());
        match store.get_config_info().latest.unwrap().data.unwrap() {
=======
        store.append_all(&vec![
            config_entry(12, 6, 3),
            config_entry(12, 7, 3),
            config_entry(12, 8, voters),
        ]);
        assert!(store.get_config_info().latest_appended.is_some());
        match store
            .get_config_info()
            .latest_appended
            .unwrap()
            .data
            .unwrap()
        {
>>>>>>> f5b1f067
            Config(config) => assert_eq!(voters, config.voters.len()),
            _ => panic!("bad entry contents"),
        }
        assert!(!store.get_config_info().committed);

        store.commit_to(8).await;
        assert!(store.get_config_info().committed);
    }

    #[tokio::test]
<<<<<<< HEAD
    async fn test_restore_persisted_snapshot() {
        let fixture = Fixture::new().await;

        let snapshot_bytes = Bytes::from("some snapshot");
        let entry_id = EntryId {
            term: 15,
            index: 19,
        };

        // Make some changes with a first store, then let it go out of scope.
        {
            let mut store = fixture.make_store().await;
            let status = store
                .install_snapshot(snapshot_bytes.clone(), entry_id.clone())
                .await;
            assert_eq!(status.code(), Code::Ok);
        }

        // Now create another store backed by the same directory and check we can load contents.
        {
            let store = fixture.make_store().await;
            assert_eq!(&store.snapshot.last, &entry_id);
            assert_eq!(&store.snapshot.snapshot, &snapshot_bytes);
        }
    }

    #[tokio::test]
    async fn test_restore_persisted_voted_for() {
        let fixture = Fixture::new().await;

        let voted_for = Some(server("some host", 1414));

        // Make some changes with a first store, then let it go out of scope.
        {
            let mut store = fixture.make_store().await;
            store.update_voted_for(&voted_for).await;
        }

        // Now create another store backed by the same directory and check we can load contents.
        {
            let store = fixture.make_store().await;
            assert_eq!(store.voted_for(), voted_for);
        }
    }

    #[tokio::test]
    async fn test_restore_persisted_term() {
        let fixture = Fixture::new().await;
        let term = 728;

        // Make some changes with a first store, then let it go out of scope.
        {
            let mut store = fixture.make_store().await;
            store.update_term_info(term, &None).await;
        }

        // Now create another store backed by the same directory and check we can load contents.
        {
            let store = fixture.make_store().await;
            assert_eq!(store.term(), term);
        }
    }

    #[tokio::test]
    async fn test_restore_persisted_entries() {
        let fixture = Fixture::new().await;

        // Make some changes with a first store, then let it go out of scope.
        {
            let mut store = fixture.make_store().await;
            store
                .append_all(&[
                    payload_entry(12, 0),
                    payload_entry(12, 1),
                    payload_entry(12, 2),
                ])
                .await;
            assert_eq!(2, store.last_known_log_entry_id().index);
        }

        // Now create another store backed by the same directory and check we can load contents.
        {
            let store = fixture.make_store().await;
            assert_eq!(2, store.last_known_log_entry_id().index);
        }
    }

    #[tokio::test]
    async fn test_restore_trims_entries_included_in_snapshot() {
        let fixture = Fixture::new().await;

        let entries = vec![
            payload_entry(4, 10),
            payload_entry(4, 11),
            payload_entry(4, 12),
            payload_entry(4, 13),
        ];
        let last_in_snapshot = EntryId { term: 4, index: 11 };

        {
            let store = fixture.make_store().await;
            store
                .persistence
                .write(
                    7,
                    &None,
                    &entries,
                    &Bytes::from("some snap"),
                    &last_in_snapshot,
                )
                .await
                .expect("failed to write");
        }

        {
            let mut store = fixture.make_store().await;
            store.restore_persisted().await;
            let entries = store.log.entries().clone();

            // Only the last two entries should remain.
            assert_eq!(entries.len(), 2);
            assert_eq!(entries[0].id.unwrap().index, 12);
            assert_eq!(entries[1].id.unwrap().index, 13);
        }
    }

    #[tokio::test]
    async fn test_todo() {
        // Major construction sites:
        // - Overhaul error handling to use less expect()
        // - Fix issue with the entry append optimization (see below)
        // - Include cluster configuration in snapshot so that snapshots work with reconfiguration
        // - Build a test harness [done] that allows crashing / stopping / disconnecting for better tests
        panic!(
            "Look investigate why the append optimization for writing entries to persistent storage produces non-consecutive files (see todo in code above)"
        );
    }

    struct Fixture {
        temp_dir: TempDir,
    }

    impl Fixture {
        async fn new() -> Fixture {
            Fixture {
                temp_dir: TempDir::new().unwrap(),
            }
        }

        async fn make_store(&self) -> Store {
            let options = persistence_options(&self.temp_dir);
            Store::new(
                options,
                Arc::new(Mutex::new(FakeStateMachine::new())),
                None, /* diagnostics */
                COMPACTION_THRESHOLD_BYTES,
                "testing-store",
            )
            .await
        }
    }

    fn persistence_options(temp_dir: &TempDir) -> PersistenceOptions {
        let dir_str = temp_dir.path().to_str().unwrap().to_string();
        PersistenceOptions::FilePersistence(FilePersistenceOptions {
            directory: dir_str,
            wipe: false,
        })
    }

=======
    async fn test_config_info_apply() {
        let mut store = make_store();
        let initial_config = store.get_config_info().latest_applied;

        // Append and commit a payload, should not change applied config.
        let entry1 = store.append(1, Payload(Vec::new()));
        store.commit_to(entry1.index).await;
        let config_after_payload = store.get_config_info().latest_applied;
        assert_eq!(initial_config, config_after_payload);

        // Append and commit a new config, should change applied config.
        let mut new_config = initial_config.clone();
        new_config.voters = vec![server_named("X")];
        let entry2 = store.append(1, Config(new_config.clone()));
        store.commit_to(entry2.index).await;
        let config_after_config = store.get_config_info().latest_applied;
        assert_eq!(new_config, config_after_config);
    }

    #[test]
    fn test_latest_no_appended() {
        let applied_config = make_config(3);
        let info = ConfigInfo {
            latest_appended: None,
            committed: false,
            latest_applied: applied_config.clone(),
        };

        let (latest, committed) = info.latest();
        assert_eq!(latest, applied_config);
        assert!(committed);
    }

    #[test]
    fn test_latest_appended_uncommitted() {
        let appended_config = make_config(5);
        let entry = Entry {
            id: Some(EntryId { term: 1, index: 1 }),
            data: Some(Config(appended_config.clone())),
        };
        let info = ConfigInfo::make_with_appended(entry, false);

        let (latest, committed) = info.latest();
        assert_eq!(latest, appended_config);
        assert!(!committed);
    }

    #[test]
    fn test_latest_appended_committed() {
        let appended_config = make_config(5);
        let entry = Entry {
            id: Some(EntryId { term: 1, index: 1 }),
            data: Some(Config(appended_config.clone())),
        };
        let info = ConfigInfo::make_with_appended(entry, true);

        let (latest, committed) = info.latest();
        assert_eq!(latest, appended_config);
        assert!(committed);
    }

    fn make_config(num_voters: usize) -> ClusterConfig {
        let mut voters = Vec::new();
        for i in 0..num_voters {
            voters.push(Server {
                host: "localhost".to_string(),
                port: i as i32,
                name: format!("server-{}", i),
            });
        }
        ClusterConfig {
            voters,
            voters_next: vec![],
        }
    }

>>>>>>> f5b1f067
    fn payload_entry(term: i64, index: i64) -> Entry {
        Entry {
            id: Some(EntryId { term, index }),
            data: Some(Payload(Vec::new())),
        }
    }

    fn config_entry(term: i64, index: i64, num_voters: usize) -> Entry {
        Entry {
            id: Some(EntryId { term, index }),
            data: Some(Config(make_config(num_voters))),
        }
    }

    fn server(host: &str, port: i32) -> Server {
        Server {
            host: host.to_string(),
            port,
            name: String::new(),
        }
    }
}<|MERGE_RESOLUTION|>--- conflicted
+++ resolved
@@ -1,21 +1,21 @@
 use crate::raft::diagnostics::ServerDiagnostics;
 use crate::raft::log::LogSlice;
-use crate::raft::persistence::{Persistence, PersistenceOptions};
+use crate::raft::persistence::{
+    Persistence, PersistenceError, PersistenceOptions, PersistentState,
+};
 use crate::raft::raft_common_proto::entry::Data;
 use crate::raft::raft_common_proto::entry::Data::Config;
-<<<<<<< HEAD
-use crate::raft::raft_common_proto::{Entry, EntryId, Server};
+use crate::raft::raft_common_proto::{ClusterConfig, Entry, EntryId, Server};
 use crate::raft::{StateMachine, persistence};
-
-=======
-use crate::raft::raft_common_proto::{ClusterConfig, Entry, EntryId, Server};
->>>>>>> f5b1f067
 use async_std::sync::{Arc, Mutex};
 use bytes::Bytes;
 use futures::channel::oneshot::{Receiver, Sender, channel};
 use std::cmp::Ordering;
 use std::collections::BTreeSet;
+use std::error::Error;
+use std::fmt::{Display, Formatter, Write};
 use std::hash::{Hash, Hasher};
+use thiserror::Error;
 use tonic::{Code, Status};
 use tracing::{debug, info, warn};
 
@@ -40,9 +40,6 @@
     voted_for: Option<Server>,
 
     // Non-persistent. Just bookkeeping.
-    // TODO(dino): DONOTMERGE - need to check if config info needs to be persisted (probably yes)
-    // Note: etcd keeps the config state in the snapshot, but has different implementation where
-    // config changes only take effect once applied (rather than once appended).
     committed: i64,
     applied: i64,
     config_info: ConfigInfo,
@@ -55,18 +52,13 @@
 #[derive(Clone, PartialEq)]
 pub struct ConfigInfo {
     // The latest appended entry containing a cluster config.
-    pub latest_appended: Option<Entry>,
-
-<<<<<<< HEAD
-    // Whether the latest entry has been committed.
-    pub committed: bool,
-=======
+    latest_appended: Option<Entry>,
+
     // Whether the latest appended entry has been committed.
     committed: bool,
 
     // The latest applied entry containing a cluster config.
     latest_applied: ClusterConfig,
->>>>>>> f5b1f067
 }
 
 impl ConfigInfo {
@@ -98,58 +90,90 @@
     }
 }
 
-// TODO(dino): This module would benefit from a pass where we replace expect() with
-// explicitly returned errors across the board. This is an invasive change.
+#[derive(Debug, Clone, Error)]
+pub struct StoreError {
+    _message: String,
+}
+
+impl Display for StoreError {
+    fn fmt(&self, f: &mut Formatter<'_>) -> std::fmt::Result {
+        f.write_fmt(format_args!("StoreError: {}", self._message))
+    }
+}
+
+impl StoreError {
+    pub fn new(message: String) -> Self {
+        Self { _message: message }
+    }
+}
 
 impl Store {
     pub async fn new(
         persistence_options: PersistenceOptions,
+        initial_cluster_config: ClusterConfig,
         state_machine: Arc<Mutex<dyn StateMachine + Send>>,
         diagnostics: Option<Arc<Mutex<ServerDiagnostics>>>,
         compaction_threshold_bytes: i64,
         name: &str,
-    ) -> Self {
-<<<<<<< HEAD
+    ) -> Result<Self, StoreError> {
+        // Initialize persistence and try to load state from previous instance.
         let persistence = persistence::new(persistence_options)
             .await
-            .expect("create persistence");
-
-        let initial_snapshot_bytes = state_machine.lock().await.create_snapshot();
-        let initial_snapshot = LogSnapshot::make_initial(initial_snapshot_bytes);
-        let last = initial_snapshot.last.index;
-
-        let mut result = Self {
-=======
-        let index = initial_snapshot.last.index;
-        let latest_applied = initial_snapshot.config.clone();
+            .map_err(|e| StoreError::new(format!("Failed to create persistence: {:?}", e)))?;
+
+        let loaded_state = persistence
+            .read()
+            .await
+            .map_err(|e| StoreError::new(format!("Failed to read from persistence: {:?}", e)))?;
+
+        // If none was loaded, create a new initial state to use below.
+        let (persistent_state, slice) = match loaded_state {
+            Some(state) => {
+                let last = state.snapshot.last.clone();
+                // TODO(dino): The slice just reflects the snapshot, not the entries. We currently
+                // install the entries by calling "restore_persisted()" after creation. We should
+                // figure out a way to initialize the full store correctly instead.
+                let slice = LogSlice::new(last);
+                (state, slice)
+            }
+            None => {
+                let data = state_machine.lock().await.create_snapshot();
+                let snapshot = LogSnapshot::make_initial(data, initial_cluster_config);
+                let state = PersistentState {
+                    term: 0,
+                    voted_for: None,
+                    snapshot,
+                    entries: vec![],
+                };
+                (state, LogSlice::initial())
+            }
+        };
+
+        let last = persistent_state.snapshot.last.index;
+        let latest_applied_config = persistent_state.snapshot.config.clone();
         let config_info = ConfigInfo {
             latest_appended: None,
             committed: false,
-            latest_applied,
+            latest_applied: latest_applied_config,
         };
-        Self {
->>>>>>> f5b1f067
+
+        let mut result = Self {
             name: name.to_string(),
             compaction_threshold_bytes,
             state_machine,
             diagnostics,
             persistence,
 
-            log: LogSlice::initial(),
-            snapshot: initial_snapshot,
-            term: 0,
-            voted_for: None,
+            // Persistent state.
+            log: slice,
+            snapshot: persistent_state.snapshot,
+            term: persistent_state.term,
+            voted_for: persistent_state.voted_for,
 
             // Non-persistent. Just bookkeeping.
-<<<<<<< HEAD
             committed: last,
             applied: last,
-            config_info: ConfigInfo::empty(),
-=======
-            committed: index,
-            applied: index,
             config_info,
->>>>>>> f5b1f067
 
             listener_uid: 0,
             listeners: BTreeSet::new(),
@@ -158,24 +182,29 @@
         // Try restoring state from our persistence source. It's important that we do this
         // immediately before calling anything else on the result store, to avoid the store
         // clobbering the persisted state as part of other operations.
-        result.restore_persisted().await;
+        result
+            .restore_persisted()
+            .await
+            .map_err(|e| StoreError::new(format!("Failed to restore persisted: {:?}", e)))?;
 
         // Perform a one-time write to make sure that we start off in a state where we've
         // created the persisted files. Otherwise, partial writes might create a persisted
         // state that cannot be read (e.g., because only some files exist).
         result.persist_all().await;
 
-        // TODO(dino): Make sure we initialize the cluster constituents correctly.
-
-        result
+        Ok(result)
     }
 
     // Reads state from the persistence instance and installs it in this store.
-    async fn restore_persisted(&mut self) {
-        if let Some(mut loaded) = self.persistence.read().await.expect("read persisted state") {
-            loaded
-                .validate()
-                .expect("state loaded from disk is invalid");
+    async fn restore_persisted(&mut self) -> Result<(), StoreError> {
+        let read =
+            self.persistence.read().await.map_err(|e| {
+                StoreError::new(format!("Failed to read from persistence: {:?}", e))
+            })?;
+        if let Some(mut loaded) = read {
+            loaded.validate().map_err(|e| {
+                StoreError::new(format!("Failed to validate persisted contents: {:?}", e))
+            })?;
             loaded.trim_entries();
 
             let snap = loaded.snapshot;
@@ -185,14 +214,15 @@
             self.term = loaded.term;
             self.log = LogSlice::new(last);
 
-            let status = self.install(snap.snapshot, snap.last, loaded.entries).await;
-            assert_eq!(
-                &status.code(),
-                &Code::Ok,
-                "Failed install, status: {}",
-                &status
-            );
-        }
+            let status = self.install(snap, loaded.entries).await;
+            if &status.code() != &Code::Ok {
+                return Err(StoreError::new(format!(
+                    "Failed to install loaded snapshot: {}",
+                    status.to_string()
+                )));
+            }
+        }
+        Ok(())
     }
 
     // Writes all the current persistent state.
@@ -202,8 +232,9 @@
                 self.term,
                 &self.voted_for,
                 self.log.entries(),
-                &self.snapshot.snapshot,
+                &self.snapshot.data,
                 &self.snapshot.last,
+                &self.snapshot.config,
             )
             .await
             .expect("write persisted state");
@@ -309,7 +340,7 @@
 
         // TODO(dino): Important to make sure we don't accept or serve any more RPCs if this fails
         self.persistence
-            .write_snapshot(&snapshot.snapshot, &snapshot.last)
+            .write_snapshot(&snapshot.data, &snapshot.last, &snapshot.config)
             .await
             .expect("write snapshot");
     }
@@ -424,15 +455,18 @@
         receiver
     }
 
-<<<<<<< HEAD
-    pub async fn install_snapshot(&mut self, snapshot: Bytes, last: EntryId) -> Status {
+    pub async fn install_snapshot(&mut self, snapshot: LogSnapshot) -> Status {
         // Just a snapshot without additional entries.
         let add_entries = Vec::new();
-        self.install(snapshot, last, add_entries).await
+        self.install(snapshot, add_entries).await
     }
 
     // Resets the state of this store to the supplied snapshot and log entries.
-    async fn install(&mut self, snapshot: Bytes, last: EntryId, add_entries: Vec<Entry>) -> Status {
+    async fn install(&mut self, snapshot: LogSnapshot, add_entries: Vec<Entry>) -> Status {
+        let last = snapshot.last.clone();
+        let data = snapshot.data.clone();
+        let cluster_config = snapshot.config.clone();
+
         // Check that the snapshot does indeed take us into the future.
         if last.index < self.applied {
             return Status::invalid_argument(format!(
@@ -442,11 +476,7 @@
         }
 
         // Store the new snapshot, including writing it to persistence.
-        self.update_snapshot(LogSnapshot {
-            last,
-            snapshot: snapshot.clone(),
-        })
-        .await;
+        self.update_snapshot(snapshot).await;
 
         // Update the log. There is some subtlety in why this call is the right thing.
         //
@@ -470,14 +500,7 @@
         // Update the state machine.
         let state_machine = self.state_machine.clone();
         let mut locked_machine = state_machine.lock().await;
-        match locked_machine.load_snapshot(&snapshot) {
-=======
-    // Resets the state of this store to the supplied snapshot.
-    pub async fn install_snapshot(&mut self, snapshot: LogSnapshot) -> Status {
-        // Update the state machine.
-        let mut state_machine = self.state_machine.lock().await;
-        match state_machine.load_snapshot(&snapshot.data) {
->>>>>>> f5b1f067
+        match locked_machine.load_snapshot(&data) {
             Ok(_) => (),
             Err(message) => {
                 return Status::internal(format!(
@@ -487,43 +510,17 @@
             }
         }
 
-<<<<<<< HEAD
         // Update our volatile state.
         self.applied = last.index;
         self.committed = last.index;
-
-        // Go through listeners and have them catch up to the current commit.
-        self.resolve_listeners();
-=======
-        // Update the log.
-        let last = snapshot.last.clone();
-        let contains = self.log.contains(&last);
-        match contains {
-            ContainsResult::ABSENT => {
-                // Common case, snapshot from the future. Just clear the log.
-                self.log = LogSlice::new(last.clone());
-            }
-            ContainsResult::PRESENT => {
-                // Entries that came after the latest snapshot entry might still be valid.
-                self.log.prune_until(&last);
-            }
-            ContainsResult::COMPACTED => {
-                warn!(
-                    "[{}] Got snapshot for already compacted index {}",
-                    &self.name, last.index,
-                );
-            }
-        }
-
-        self.applied = last.index;
-        self.committed = last.index;
-        self.snapshot = snapshot.clone();
         self.config_info = ConfigInfo {
             latest_appended: None,
             committed: false,
-            latest_applied: snapshot.config,
+            latest_applied: cluster_config,
         };
->>>>>>> f5b1f067
+
+        // Go through listeners and have them catch up to the current commit.
+        self.resolve_listeners();
 
         Status::ok("")
     }
@@ -558,23 +555,11 @@
             let entry = self.log.entry_at(self.applied);
             let entry_id = entry.id.expect("id").clone();
 
-<<<<<<< HEAD
-            if let Some(Data::Payload(bytes)) = entry.data {
-                // Report for debugging purposes.
-                Self::report_apply(diagnostics.clone(), &entry_id, &bytes).await;
-
-                // Apply the entry in the state machine.
-                let result = self.state_machine.lock().await.apply(&Bytes::from(bytes));
-
-                match result {
-                    Ok(()) => {
-                        debug!(entry=%entry_id_key(&entry_id), "applied");
-=======
             if let Some(data) = entry.data {
                 match data {
                     Data::Payload(bytes) => {
                         // Report for debugging purposes.
-                        self.report_apply(&entry_id, &bytes).await;
+                        Self::report_apply(diagnostics.clone(), &entry_id, &bytes).await;
 
                         // Apply the entry in the state machine.
                         let result = self.state_machine.lock().await.apply(&Bytes::from(bytes));
@@ -587,7 +572,6 @@
                                 warn!(entry=%entry_id_key(&entry_id), "failed to apply: {}", msg);
                             }
                         }
->>>>>>> f5b1f067
                     }
                     Config(config) => {
                         self.config_info.latest_applied = config;
@@ -656,13 +640,14 @@
 }
 
 impl LogSnapshot {
-    pub fn make_initial(initial_bytes: Bytes) -> Self {
+    pub fn make_initial(initial_bytes: Bytes, config: ClusterConfig) -> Self {
         LogSnapshot {
             last: EntryId {
                 term: -1,
                 index: -1,
             },
-            snapshot: initial_bytes,
+            data: initial_bytes,
+            config,
         }
     }
 }
@@ -717,10 +702,6 @@
 
     const COMPACTION_THRESHOLD_BYTES: i64 = 5000;
 
-<<<<<<< HEAD
-    async fn make_store() -> Store {
-        let state_machine = FakeStateMachine::new();
-=======
     fn server_named(name: &str) -> Server {
         Server {
             host: "foo".to_string(),
@@ -736,25 +717,18 @@
         }
     }
 
-    fn make_store() -> Store {
+    async fn make_store() -> Store {
         let state_machine = FakeStateMachine::new();
-        let snapshot = LogSnapshot {
-            last: EntryId {
-                term: -1,
-                index: -1,
-            },
-            data: state_machine.create_snapshot(),
-            config: make_cluster_config(),
-        };
->>>>>>> f5b1f067
         Store::new(
             PersistenceOptions::NoPersistenceForTesting,
+            make_cluster_config(),
             Arc::new(Mutex::new(state_machine)),
             None, /* diagnostics */
             COMPACTION_THRESHOLD_BYTES,
             "testing-store",
         )
         .await
+        .expect("make")
     }
 
     #[tokio::test]
@@ -880,7 +854,6 @@
         assert_eq!(new_snap.config, snap.config);
     }
 
-<<<<<<< HEAD
     #[tokio::test]
     async fn test_install_snapshot_resolves_listeners() {
         let fixture = Fixture::new().await;
@@ -891,15 +864,15 @@
         // Add a listener for a commit that will never go through here.
         let listener = store.add_listener(14);
 
-        store
-            .install_snapshot(
-                Bytes::from(""),
-                EntryId {
-                    term: 17,
-                    index: 22,
-                },
-            )
-            .await;
+        let log_snapshot = LogSnapshot {
+            last: EntryId {
+                term: 17,
+                index: 22,
+            },
+            data: Bytes::from(""),
+            config: make_cluster_config(),
+        };
+        store.install_snapshot(log_snapshot).await;
         assert_eq!(22, store.committed_index());
 
         // The listener should be cancelled because the commit we created before the
@@ -912,13 +885,8 @@
     async fn test_config_info_append() {
         let fixture = Fixture::new().await;
         let mut store = fixture.make_store().await;
-        assert!(store.config_info.latest.is_none());
-=======
-    #[test]
-    fn test_config_info_append() {
-        let mut store = make_store();
+
         assert!(store.config_info.latest_appended.is_none());
->>>>>>> f5b1f067
 
         store.append(17, Payload(Vec::new()));
         assert!(store.config_info.latest_appended.is_none());
@@ -933,10 +901,9 @@
 
     #[tokio::test]
     async fn test_config_info_append_all() {
-<<<<<<< HEAD
         let fixture = Fixture::new().await;
         let mut store = fixture.make_store().await;
-        assert!(store.get_config_info().latest.is_none());
+        assert!(store.get_config_info().latest_appended.is_none());
 
         store
             .append_all(&vec![
@@ -945,7 +912,7 @@
                 payload_entry(12, 2),
             ])
             .await;
-        assert!(store.get_config_info().latest.is_none());
+        assert!(store.get_config_info().latest_appended.is_none());
 
         let voters = 7;
         store
@@ -955,25 +922,6 @@
                 payload_entry(12, 5),
             ])
             .await;
-        assert!(store.get_config_info().latest.is_some());
-        match store.get_config_info().latest.unwrap().data.unwrap() {
-=======
-        let mut store = make_store();
-        assert!(store.get_config_info().latest_appended.is_none());
-
-        store.append_all(&vec![
-            payload_entry(12, 0),
-            payload_entry(12, 1),
-            payload_entry(12, 2),
-        ]);
-        assert!(store.get_config_info().latest_appended.is_none());
-
-        let voters = 7;
-        store.append_all(&vec![
-            payload_entry(12, 3),
-            config_entry(12, 4, voters),
-            payload_entry(12, 5),
-        ]);
         assert!(store.get_config_info().latest_appended.is_some());
         match store
             .get_config_info()
@@ -982,13 +930,11 @@
             .data
             .unwrap()
         {
->>>>>>> f5b1f067
             Config(config) => assert_eq!(voters, config.voters.len()),
             _ => panic!("bad entry contents"),
         }
 
         let voters = 5;
-<<<<<<< HEAD
         store
             .append_all(&vec![
                 config_entry(12, 6, 3),
@@ -996,14 +942,6 @@
                 config_entry(12, 8, voters),
             ])
             .await;
-        assert!(store.get_config_info().latest.is_some());
-        match store.get_config_info().latest.unwrap().data.unwrap() {
-=======
-        store.append_all(&vec![
-            config_entry(12, 6, 3),
-            config_entry(12, 7, 3),
-            config_entry(12, 8, voters),
-        ]);
         assert!(store.get_config_info().latest_appended.is_some());
         match store
             .get_config_info()
@@ -1012,7 +950,6 @@
             .data
             .unwrap()
         {
->>>>>>> f5b1f067
             Config(config) => assert_eq!(voters, config.voters.len()),
             _ => panic!("bad entry contents"),
         }
@@ -1023,7 +960,6 @@
     }
 
     #[tokio::test]
-<<<<<<< HEAD
     async fn test_restore_persisted_snapshot() {
         let fixture = Fixture::new().await;
 
@@ -1032,13 +968,16 @@
             term: 15,
             index: 19,
         };
+        let log_snapshot = LogSnapshot {
+            data: snapshot_bytes.clone(),
+            last: entry_id,
+            config: make_cluster_config(),
+        };
 
         // Make some changes with a first store, then let it go out of scope.
         {
             let mut store = fixture.make_store().await;
-            let status = store
-                .install_snapshot(snapshot_bytes.clone(), entry_id.clone())
-                .await;
+            let status = store.install_snapshot(log_snapshot).await;
             assert_eq!(status.code(), Code::Ok);
         }
 
@@ -1046,7 +985,7 @@
         {
             let store = fixture.make_store().await;
             assert_eq!(&store.snapshot.last, &entry_id);
-            assert_eq!(&store.snapshot.snapshot, &snapshot_bytes);
+            assert_eq!(&store.snapshot.data, &snapshot_bytes);
         }
     }
 
@@ -1122,6 +1061,7 @@
             payload_entry(4, 13),
         ];
         let last_in_snapshot = EntryId { term: 4, index: 11 };
+        let cluster_conf = make_cluster_config();
 
         {
             let store = fixture.make_store().await;
@@ -1133,6 +1073,7 @@
                     &entries,
                     &Bytes::from("some snap"),
                     &last_in_snapshot,
+                    &cluster_conf,
                 )
                 .await
                 .expect("failed to write");
@@ -1140,7 +1081,7 @@
 
         {
             let mut store = fixture.make_store().await;
-            store.restore_persisted().await;
+            store.restore_persisted().await.expect("restore");
             let entries = store.log.entries().clone();
 
             // Only the last two entries should remain.
@@ -1162,41 +1103,9 @@
         );
     }
 
-    struct Fixture {
-        temp_dir: TempDir,
-    }
-
-    impl Fixture {
-        async fn new() -> Fixture {
-            Fixture {
-                temp_dir: TempDir::new().unwrap(),
-            }
-        }
-
-        async fn make_store(&self) -> Store {
-            let options = persistence_options(&self.temp_dir);
-            Store::new(
-                options,
-                Arc::new(Mutex::new(FakeStateMachine::new())),
-                None, /* diagnostics */
-                COMPACTION_THRESHOLD_BYTES,
-                "testing-store",
-            )
-            .await
-        }
-    }
-
-    fn persistence_options(temp_dir: &TempDir) -> PersistenceOptions {
-        let dir_str = temp_dir.path().to_str().unwrap().to_string();
-        PersistenceOptions::FilePersistence(FilePersistenceOptions {
-            directory: dir_str,
-            wipe: false,
-        })
-    }
-
-=======
+    #[tokio::test]
     async fn test_config_info_apply() {
-        let mut store = make_store();
+        let mut store = make_store().await;
         let initial_config = store.get_config_info().latest_applied;
 
         // Append and commit a payload, should not change applied config.
@@ -1256,6 +1165,40 @@
         assert!(committed);
     }
 
+    struct Fixture {
+        temp_dir: TempDir,
+    }
+
+    impl Fixture {
+        async fn new() -> Fixture {
+            Fixture {
+                temp_dir: TempDir::new().unwrap(),
+            }
+        }
+
+        async fn make_store(&self) -> Store {
+            let options = persistence_options(&self.temp_dir);
+            Store::new(
+                options,
+                make_cluster_config(),
+                Arc::new(Mutex::new(FakeStateMachine::new())),
+                None, /* diagnostics */
+                COMPACTION_THRESHOLD_BYTES,
+                "testing-store",
+            )
+            .await
+            .expect("make")
+        }
+    }
+
+    fn persistence_options(temp_dir: &TempDir) -> PersistenceOptions {
+        let dir_str = temp_dir.path().to_str().unwrap().to_string();
+        PersistenceOptions::FilePersistence(FilePersistenceOptions {
+            directory: dir_str,
+            wipe: false,
+        })
+    }
+
     fn make_config(num_voters: usize) -> ClusterConfig {
         let mut voters = Vec::new();
         for i in 0..num_voters {
@@ -1271,7 +1214,6 @@
         }
     }
 
->>>>>>> f5b1f067
     fn payload_entry(term: i64, index: i64) -> Entry {
         Entry {
             id: Some(EntryId { term, index }),
