use crate::raft::diagnostics::ServerDiagnostics;
<<<<<<< HEAD
use crate::raft::error::RaftError::Initialization;
use crate::raft::error::RaftResult;
use crate::raft::log::LogSlice;
use crate::raft::persistence::{Persistence, PersistenceOptions, PersistentState};
=======
use crate::raft::error::{RaftError, RaftResult};
use crate::raft::log::LogSlice;
>>>>>>> 386ff7b2
use crate::raft::raft_common_proto::entry::Data;
use crate::raft::raft_common_proto::entry::Data::Config;
use crate::raft::raft_common_proto::{ClusterConfig, Entry, EntryId, Server};
use crate::raft::{StateMachine, persistence};
use async_std::sync::{Arc, Mutex};
use bytes::Bytes;
use futures::channel::oneshot::{Receiver, Sender, channel};
use std::cmp::Ordering;
use std::collections::BTreeSet;
use std::hash::{Hash, Hasher};
use tonic::{Code, Status};
use tracing::{debug, info, warn};

// Handles persistent storage for a Raft member, including a snapshot starting
// from the beginning of time up to some index, and running log of entries since
// the index included in the last snapshot.
//
// Also takes care of periodic compaction, updating listeners when the committed
// portion reaches as certain index, etc.
pub struct Store {
    // Dependencies and constants.
    compaction_threshold_bytes: i64,
    name: String,
    state_machine: Arc<Mutex<dyn StateMachine + Send>>,
    diagnostics: Option<Arc<Mutex<ServerDiagnostics>>>,
    persistence: Box<dyn Persistence + Send>,

    // Persistent raft state as defined in the paper.
    log: LogSlice,
    snapshot: LogSnapshot,
    term: i64,
    voted_for: Option<Server>,

    // Non-persistent. Just bookkeeping.
    committed: i64,
    applied: i64,
    config_info: ConfigInfo,

    listener_uid: i64,
    listeners: BTreeSet<CommitListener>,
}

// Holds information about cluster configuration.
#[derive(Clone, PartialEq)]
pub struct ConfigInfo {
    // The latest appended entry containing a cluster config.
    latest_appended: Option<Entry>,

    // Whether the latest appended entry has been committed.
    committed: bool,

    // The latest applied entry containing a cluster config.
    latest_applied: ClusterConfig,
}

impl ConfigInfo {
    // Returns the latest config, and whether it has been committed.
    pub fn latest(&self) -> (ClusterConfig, bool) {
        if let Some(e) = self.latest_appended.clone() {
            if let Config(config) = e.data.unwrap() {
                return (config, self.committed);
            }
        }

        // Nothing appended since snapshot installation, just return
        // the applied config.
        (self.latest_applied.clone(), true)
    }

    #[cfg(test)]
    pub fn make_with_appended(entry: Entry, committed: bool) -> Self {
        Self {
            latest_appended: Some(entry),
            committed,

            // Irrelevant if the fields above are set (based on implementation of latest()).
            latest_applied: ClusterConfig {
                voters: vec![],
                voters_next: vec![],
            },
        }
    }
}

impl Store {
    pub async fn new(
        persistence_options: PersistenceOptions,
        initial_cluster_config: ClusterConfig,
        state_machine: Arc<Mutex<dyn StateMachine + Send>>,
<<<<<<< HEAD
=======
        snapshot: LogSnapshot,
        entries: Vec<Entry>,
>>>>>>> 386ff7b2
        diagnostics: Option<Arc<Mutex<ServerDiagnostics>>>,
        compaction_threshold_bytes: i64,
        name: &str,
    ) -> RaftResult<Self> {
<<<<<<< HEAD
        // Initialize persistence and try to load state from previous instance.
        let persistence = persistence::new(persistence_options)
            .await
            .map_err(|e| Initialization(format!("Failed to create persistence: {:?}", e)))?;

        let loaded_state = persistence
            .read()
            .await
            .map_err(|e| Initialization(format!("Failed to read from persistence: {:?}", e)))?;

        // If none was loaded, create a new initial state to use below.
        let (persistent_state, slice) = match loaded_state {
            Some(state) => {
                let last = state.snapshot.last.clone();
                // TODO(dino): The slice just reflects the snapshot, not the entries. We currently
                // install the entries by calling "restore_persisted()" after creation. We should
                // figure out a way to initialize the full store correctly instead.
                let slice = LogSlice::new(last);
                (state, slice)
            }
            None => {
                let data = state_machine.lock().await.create_snapshot();
                let snapshot = LogSnapshot::make_initial(data, initial_cluster_config);
                let state = PersistentState {
                    term: 0,
                    voted_for: None,
                    snapshot,
                    entries: vec![],
                };
                (state, LogSlice::initial())
            }
        };

        let last = persistent_state.snapshot.last.index;
        let latest_applied_config = persistent_state.snapshot.config.clone();
=======
        let last = snapshot.last.clone();
        let index = last.index.clone();
        let latest_applied = snapshot.config.clone();
>>>>>>> 386ff7b2
        let config_info = ConfigInfo {
            latest_appended: None,
            committed: false,
            latest_applied: latest_applied_config,
        };

        let mut result = Self {
            name: name.to_string(),
            compaction_threshold_bytes,
            state_machine,
            diagnostics,
            persistence,

<<<<<<< HEAD
            // Persistent state.
            log: slice,
            snapshot: persistent_state.snapshot,
            term: persistent_state.term,
            voted_for: persistent_state.voted_for,
=======
            log: LogSlice::new(last, entries).map_err(|e| {
                RaftError::Initialization(format!("Failed to create log slice: {}", e))
            })?,
            snapshot,
            term: 0,
            voted_for: None,
>>>>>>> 386ff7b2

            // Non-persistent. Just bookkeeping.
            committed: last,
            applied: last,
            config_info,

            listener_uid: 0,
            listeners: BTreeSet::new(),
        };

        // Try restoring state from our persistence source. It's important that we do this
        // immediately before calling anything else on the result store, to avoid the store
        // clobbering the persisted state as part of other operations.
        result
            .restore_persisted()
            .await
            .map_err(|e| Initialization(format!("Failed to restore persisted: {:?}", e)))?;

        // Perform a one-time write to make sure that we start off in a state where we've
        // created the persisted files. Otherwise, partial writes might create a persisted
        // state that cannot be read (e.g., because only some files exist).
        result.persist_all().await;

        Ok(result)
    }

    // Reads state from the persistence instance and installs it in this store.
    async fn restore_persisted(&mut self) -> Result<(), String> {
        let read = self
            .persistence
            .read()
            .await
            .map_err(|e| format!("Failed to read from persistence: {:?}", e))?;
        if let Some(mut loaded) = read {
            loaded
                .validate()
                .map_err(|e| format!("Failed to validate persisted contents: {:?}", e))?;
            loaded.trim_entries();

            let snap = loaded.snapshot;
            let last = snap.last.clone();

            self.voted_for = loaded.voted_for;
            self.term = loaded.term;
            self.log = LogSlice::new(last);

            let status = self.install(snap, loaded.entries).await;
            if &status.code() != &Code::Ok {
                return Err(format!(
                    "Failed to install loaded snapshot: {}",
                    status.to_string()
                ));
            }
        }
        Ok(())
    }

    // Writes all the current persistent state.
    async fn persist_all(&self) {
        self.persistence
            .write(
                self.term,
                &self.voted_for,
                self.log.entries(),
                &self.snapshot.data,
                &self.snapshot.last,
                &self.snapshot.config,
            )
            .await
            .expect("write persisted state");
    }

    // Returns the index up to (and including) which the corresponding entries are
    // considered committed.
    pub fn committed_index(&self) -> i64 {
        self.committed
    }

    // Returns a copy of the latest snapshot backing this store, if any.
    pub fn get_latest_snapshot(&self) -> LogSnapshot {
        self.snapshot.clone()
    }

    // Returns the index of the first entry not (yet) present in the store.
    pub fn next_index(&self) -> i64 {
        self.log.next_index()
    }

    // Applies the supplied data to the log (without necessarily committing it). Returns
    // the id for the created entry.
    pub fn append(&mut self, term: i64, data: Data) -> EntryId {
        // Make sure we only do the expensive "update_config_info" if the latest
        // entry is actually a config entry.
        let is_config = matches!(&data, Config(_));

        let entry_id = self.log.append(term, data);
        if is_config {
            self.update_config_info();
        }
        entry_id
    }

    // Adds the supplied entries to the end of the store. Any conflicting
    // entries are replaced. Any existing entries with indexes higher than the
    // supplied entries are pruned.
    pub async fn append_all(&mut self, entries: &[Entry]) {
        // TODO: This is in preparation for a future change where the store will be async.
        let is_any_config = entries.iter().any(|e| matches!(e.data, Some(Config(_))));

        let clean_append = self.log.append_all(entries);

        if is_any_config {
            self.update_config_info();
        }

        // TODO(dino): If uncommented, this logic appears to occasionally produce non-consecutive
        // log slices on disk. However, if we always flush the entire contents, this doesn't happen.
        // Needs debugging. Repro with `cargo run -- -r -w` and wait for crash.
        //
        // if clean_append {
        //     // Optimization for the case where we just appended entries to the back of the slice
        //     // and didn't remove anything - persistence can just append the entries.
        //     self.persistence
        //         .append_entries(entries)
        //         .await
        //         .expect("append entries");
        // } else {
        //     // Otherwise, replace the persisted entries.
        //     self.persist_entries().await;
        // }

        self.persist_entries().await;
    }

    async fn persist_entries(&mut self) {
        // TODO(dino): Important to make sure we don't accept or serve any more RPCs if this fails
        self.persistence
            .write_entries(self.log.entries())
            .await
            .expect("write entries");
    }

    pub fn term(&self) -> i64 {
        self.term
    }

    pub fn voted_for(&self) -> Option<Server> {
        self.voted_for.clone()
    }

    // Updates just the "voted_for" part of the persistent state.
    pub async fn update_voted_for(&mut self, voted_for: &Option<Server>) {
        let term = self.term;
        self.update_term_info(term, voted_for).await;
    }

    // Updates the term information in persistent state.
    pub async fn update_term_info(&mut self, term: i64, voted_for: &Option<Server>) {
        // TODO: This is in preparation for a future change where the store will be async.
        self.term = term;
        self.voted_for = voted_for.clone();

        // TODO(dino): Important to make sure we don't accept or serve any more RPCs if this fails
        self.persistence
            .write_state(self.term, &self.voted_for)
            .await
            .expect("write state");
    }

    async fn update_snapshot(&mut self, snapshot: LogSnapshot) {
        self.snapshot = snapshot.clone();

        // TODO(dino): Important to make sure we don't accept or serve any more RPCs if this fails
        self.persistence
            .write_snapshot(&snapshot.data, &snapshot.last, &snapshot.config)
            .await
            .expect("write snapshot");
    }

    // Returns information about cluster config entries in the store.
    pub fn get_config_info(&self) -> ConfigInfo {
        self.config_info.clone()
    }

    // Compacts logs entries into a new snapshot if necessary.
    pub async fn try_compact(&mut self) {
        if self.log.size_bytes() > self.compaction_threshold_bytes {
            let applied_index = self.applied;
            let latest_id = self.log.id_at(applied_index);
            let latest_applied_config = self.config_info.latest_applied.clone();
            let snap = LogSnapshot {
                data: self.state_machine.lock().await.create_snapshot(),
                last: latest_id.clone(),
                config: latest_applied_config,
            };
            self.update_snapshot(snap).await;

            // Note that we prefer not to clear the log slice entirely
            // because although losing uncommitted entries is safe, the
            // leader doing this could result in failed commit operations
            // sent to the leader.
            self.log.prune_until(&latest_id);

            info!(
                "[{}] Compacted log with snapshot up to (including) index {}",
                self.name, applied_index
            );
        }
    }

    // Marks the stored entries up to (and including) the supplied index as committed,
    // informing any listeners if necessary, applying changes to the state machine, etc.
    pub async fn commit_to(&mut self, new_commit_index: i64) {
        if new_commit_index <= self.committed {
            // Nothing to do here, already committed past the supplied index.
            return;
        }

        // This has a built-in assertion that the entry is present in the log.
        self.log.id_at(new_commit_index);

        let old_commit_index = self.committed;
        self.committed = new_commit_index;
        if new_commit_index > old_commit_index {
            debug!(
                "[{}] Updated committed index from {} to {}",
                &self.name, old_commit_index, self.committed
            );
        }

        // Note that since we've only moved the committed index and not appended
        // any new entries, we only need to do a full "update_config_info", it
        // suffices to check whether we've committed the latest config yet.
        self.update_config_info_committed();

        self.apply_committed().await;
        self.resolve_listeners();
    }

    // Returns true if the supplied index lies before the range of entries present
    // in our in-memory log (e.g., because it was compacted into a snapshot).
    pub fn is_index_compacted(&self, index: i64) -> bool {
        self.log.is_index_compacted(index)
    }

    // Returns the entry id for the entry at the supplied index. Must only be
    // called if the index is known to be present in memory.
    //
    // Note that for the entry immediately before the start of the log slice, the
    // entry id can be returned, but not the full entry.
    pub fn entry_id_at_index(&self, index: i64) -> EntryId {
        self.log.id_at(index)
    }

    // Returns true if the supplied entry ID represents a conflict, i.e., if we
    // have an entry with the supplied index, and a different term.
    pub fn conflict(&self, id: &EntryId) -> bool {
        self.log.conflict(id)
    }

    // Returns the highest index known to exist (even if the entry is not held
    // in this instance). Returns -1 if there are no known entries at all.
    pub fn last_known_log_entry_id(&self) -> &EntryId {
        self.log.last_known_id()
    }

    // Returns true if the supplied last entry id is at least as up-to-date
    // as the slice of the log tracked by this instance.
    pub fn log_entry_is_up_to_date(&self, other_last: &EntryId) -> bool {
        self.log.is_up_to_date(other_last)
    }

    // Returns all entries strictly after the supplied id. Must only be called
    // if the supplied entry id is present in the slice.
    pub fn get_entries_after(&self, entry_id: &EntryId) -> Vec<Entry> {
        self.log.get_entries_after(entry_id)
    }

    // Registers a listener for the supplied index.
    pub fn add_listener(&mut self, index: i64) -> Receiver<EntryId> {
        let (sender, receiver) = channel::<EntryId>();
        self.listeners.insert(CommitListener {
            index,
            sender,
            uid: self.listener_uid,
        });
        self.listener_uid = self.listener_uid + 1;

        // This makes sure that if a listener is added for an index that's
        // already been committed, we resolve it immediately.
        self.resolve_listeners();

        receiver
    }

    pub async fn install_snapshot(&mut self, snapshot: LogSnapshot) -> Status {
        // Just a snapshot without additional entries.
        let add_entries = Vec::new();
        self.install(snapshot, add_entries).await
    }

    // Resets the state of this store to the supplied snapshot and log entries.
    async fn install(&mut self, snapshot: LogSnapshot, add_entries: Vec<Entry>) -> Status {
        let last = snapshot.last.clone();
        let data = snapshot.data.clone();
        let cluster_config = snapshot.config.clone();

        // Check that the snapshot does indeed take us into the future.
        if last.index < self.applied {
            return Status::invalid_argument(format!(
                "[{}] Refused to install snapshot that would go back in time. Last applied index in snapshot is {}, our latest applied index is {}",
                &self.name, &last.index, &self.applied
            ));
        }

<<<<<<< HEAD
        // Store the new snapshot, including writing it to persistence.
        self.update_snapshot(snapshot).await;

        // Update the log. There is some subtlety in why this call is the right thing.
        //
        // The common case here is that the snapshot's last entry is greater than anything
        // our log slice knows about, in which case we clear the log slice entirely.
        //
        // It's also possible that the snapshot's latest entry is somewhere in the range
        // (our_snapshot.latest, our_log.max_index]. In this case:
        //  * If the exact entry is present, keep everything that comes after
        //  * If the index is present, but it's the wrong entry, also clear the slice
        self.log.prune_until(&last);

        // Append any new entries provided.
        if !add_entries.is_empty() {
            self.append_all(&add_entries).await;
        }

        // Make sure we've persisted the latest state, even if nothing appended.
        self.persist_entries().await;

        // Update the state machine.
=======
        // Update the state machine. Do this before the operations below so that we can fail the
        // incoming RPC cleanly in case this fails, as if the call had never happened.
>>>>>>> 386ff7b2
        let state_machine = self.state_machine.clone();
        let mut locked_machine = state_machine.lock().await;
        match locked_machine.load_snapshot(&data) {
            Ok(_) => (),
            Err(message) => {
                return Status::internal(format!(
                    "[{}] Failed to load snapshot: [{:?}]",
                    &self.name, message
                ));
            }
        }

<<<<<<< HEAD
=======
        // Store the new snapshot.
        self.snapshot = snapshot.clone();

        // Update the log. There is some subtlety in why this call is the right thing.
        //
        // The common case here is that the snapshot's last entry is greater than anything
        // our log slice knows about, in which case we clear the log slice entirely.
        //
        // It's also possible that the snapshot's latest entry is somewhere in the range
        // (our_snapshot.latest, our_log.max_index]. In this case:
        //  * If the exact entry is present, keep everything that comes after
        //  * If the index is present, but it's the wrong entry, also clear the slice
        self.log.prune_until(&last);

        // Append any new entries provided.
        if !add_entries.is_empty() {
            self.append_all(&add_entries).await;
        }

>>>>>>> 386ff7b2
        // Update our volatile state.
        self.applied = last.index;
        self.committed = last.index;
        self.config_info = ConfigInfo {
            latest_appended: None,
            committed: false,
            latest_applied: cluster_config,
        };

        // Go through listeners and have them catch up to the current commit.
        self.resolve_listeners();

        Status::ok("")
    }

    // If diagnostics is enabled, report that the supplied entry has been applied
    // to the state machine.
    async fn report_apply(
        diagnostics: Option<Arc<Mutex<ServerDiagnostics>>>,
        entry_id: &EntryId,
        bytes: &Vec<u8>,
    ) {
        let diag = diagnostics.clone();
        if !diag.is_some() {
            return;
        }

        let digest = Self::make_digest(&bytes);
        let term = entry_id.term;
        let index = entry_id.index;
        diag.expect("option")
            .lock()
            .await
            .report_apply(term, index, digest);
    }

    // Called to apply any committed values that haven't been applied to the
    // state machine. This method is always safe to call, on leaders and followers.
    async fn apply_committed(&mut self) {
        let diagnostics = self.diagnostics.clone();
        while self.applied < self.committed {
            self.applied = self.applied + 1;
            let entry = self.log.entry_at(self.applied);
            let entry_id = entry.id.expect("id").clone();

            if let Some(data) = entry.data {
                match data {
                    Data::Payload(bytes) => {
                        // Report for debugging purposes.
                        Self::report_apply(diagnostics.clone(), &entry_id, &bytes).await;

                        // Apply the entry in the state machine.
                        let result = self.state_machine.lock().await.apply(&Bytes::from(bytes));

                        match result {
                            Ok(()) => {
                                debug!(entry=%entry_id_key(&entry_id), "applied");
                            }
                            Err(msg) => {
                                warn!(entry=%entry_id_key(&entry_id), "failed to apply: {}", msg);
                            }
                        }
                    }
                    Config(config) => {
                        self.config_info.latest_applied = config;
                    }
                }
            }
        }
    }

    // Tries to resolve the promises for listeners waiting for commits.
    fn resolve_listeners(&mut self) {
        while self.listeners.first().is_some()
            && self.listeners.first().unwrap().index <= self.committed
        {
            let next = self.listeners.pop_first().expect("get first");
            let index = next.index;
            if !self.log.is_index_compacted(index) {
                next.sender
                    .send(self.log.id_at(index))
                    .map_err(|_| warn!("Listener for commit {} no longer listening", index))
                    .ok();
            } else {
                // Do nothing, we just let the sender go out of scope, which will notify the
                // receiver of the cancellation
            }
        }
    }

    // Updates our cached information about the latest config entry in the store.
    fn update_config_info(&mut self) {
        self.config_info.latest_appended = self.log.latest_config_entry();
        self.update_config_info_committed();
    }

    // Only updates the committed bit in the latest config info.
    fn update_config_info_committed(&mut self) {
        let entry = &self.config_info.latest_appended;
        if entry.is_none() {
            return;
        }

        let index = entry.as_ref().unwrap().id.as_ref().expect("id").index;
        self.config_info.committed = self.committed >= index;
    }

    fn make_digest(bytes: &Vec<u8>) -> u64 {
        let mut hasher = std::hash::DefaultHasher::new();
        bytes.hash(&mut hasher);
        hasher.finish()
    }
}

// Represents a snapshot of the store after applying a complete prefix
// of entries since the beginning of time.
#[derive(Debug, Clone)]
pub struct LogSnapshot {
    // The id of the latest entry included in the snapshot.
    pub last: EntryId,

    // A snapshot of the state machine.
    pub data: Bytes,

    // The cluster configuration present in the latest included entry
    // that contains a cluster configuration.
    pub config: ClusterConfig,
}

impl LogSnapshot {
    pub fn make_initial(initial_bytes: Bytes, config: ClusterConfig) -> Self {
        LogSnapshot {
            last: EntryId {
                term: -1,
                index: -1,
            },
            data: initial_bytes,
            config,
        }
    }
}

// Each instance represents an ongoing commit operation waiting for the committed
// index to reach the index of their tentative new entry.
#[derive(Debug)]
struct CommitListener {
    // The index the listener would like to be notified about.
    index: i64,

    // Used to send the resulting entry id to the listener.
    sender: Sender<EntryId>,

    // Used to disambiguate between structs for the same index.
    uid: i64,
}

impl Eq for CommitListener {}

impl PartialEq<Self> for CommitListener {
    fn eq(&self, other: &Self) -> bool {
        (self.index, self.uid).eq(&(other.index, other.uid))
    }
}

impl PartialOrd<Self> for CommitListener {
    fn partial_cmp(&self, other: &Self) -> Option<Ordering> {
        (self.index, self.uid).partial_cmp(&(other.index, other.uid))
    }
}

impl Ord for CommitListener {
    fn cmp(&self, other: &Self) -> Ordering {
        (self.index, self.uid).cmp(&(other.index, other.uid))
    }
}

fn entry_id_key(entry_id: &EntryId) -> String {
    format!("(term={},id={})", entry_id.term, entry_id.index)
}

#[cfg(test)]
mod tests {
    use super::*;
    use crate::raft::persistence::{FilePersistenceOptions, PersistenceOptions};
    use crate::raft::raft_common_proto::entry::Data::Payload;
    use crate::raft::raft_common_proto::{ClusterConfig, Server};
    use crate::raft::testing::FakeStateMachine;
    use futures::FutureExt;
    use tempfile::TempDir;

    const COMPACTION_THRESHOLD_BYTES: i64 = 5000;

    fn server_named(name: &str) -> Server {
        Server {
            host: "foo".to_string(),
            port: 1234,
            name: name.to_string(),
        }
    }

    fn make_cluster_config() -> ClusterConfig {
        ClusterConfig {
            voters: vec![server_named("A"), server_named("B"), server_named("C")],
            voters_next: vec![server_named("A"), server_named("C"), server_named("D")],
        }
    }

    async fn make_store() -> Store {
        let state_machine = FakeStateMachine::new();
<<<<<<< HEAD
=======
        let snapshot = LogSnapshot {
            last: EntryId { term: 0, index: 0 },
            data: state_machine.create_snapshot(),
            config: make_cluster_config(),
        };
>>>>>>> 386ff7b2
        Store::new(
            PersistenceOptions::NoPersistenceForTesting,
            make_cluster_config(),
            Arc::new(Mutex::new(state_machine)),
<<<<<<< HEAD
=======
            snapshot,
            vec![],
>>>>>>> 386ff7b2
            None, /* diagnostics */
            COMPACTION_THRESHOLD_BYTES,
            "testing-store",
        )
        .await
        .expect("make")
    }

<<<<<<< HEAD
    #[tokio::test]
    async fn test_initial() {
        let fixture = Fixture::new().await;
        let store = fixture.make_store().await;
        assert_eq!(store.committed_index(), -1);
        assert_eq!(store.applied, -1);
        assert_eq!(store.next_index(), 0);
=======
    #[test]
    fn test_initial() {
        let store = make_store();
        assert_eq!(store.committed_index(), 0);
        assert_eq!(store.applied, 0);
        assert_eq!(store.next_index(), 1);
    }

    #[test]
    fn test_initial_with_entries() {
        let state_machine = FakeStateMachine::new();
        let snapshot = LogSnapshot {
            last: EntryId { term: 1, index: 4 },
            data: state_machine.create_snapshot(),
            config: make_cluster_config(),
        };

        let entries = vec![
            payload_entry(1, 5),
            payload_entry(1, 6),
            payload_entry(1, 7),
        ];
        let store = Store::new(
            Arc::new(Mutex::new(state_machine)),
            snapshot,
            entries,
            None,
            COMPACTION_THRESHOLD_BYTES,
            "test-store",
        )
        .unwrap();

        assert_eq!(store.committed_index(), 4);
        assert_eq!(store.applied, 4);
        assert_eq!(store.next_index(), 8);
    }

    #[test]
    fn test_conflict() {
        let mut store = make_store();
        store.append(71, Payload(Vec::new()));
        store.append(72, Payload(Vec::new()));
        store.append(73, Payload(Vec::new()));

        // No conflict, not present.
        assert!(!store.conflict(&EntryId { term: 1, index: 17 }));

        // No conflict, present.
        assert!(!store.conflict(&EntryId { term: 71, index: 1 }));

        // Conflict, present with different term.
        assert!(store.conflict(&EntryId { term: 70, index: 1 }));
>>>>>>> 386ff7b2
    }

    #[tokio::test]
    #[should_panic]
    async fn test_commit_to_bad_index() {
        let fixture = Fixture::new().await;
        let mut store = fixture.make_store().await;
        store.append(2, Payload(Vec::new()));

        // Attempt to "commit to" a value which hasn't yet been appended.
        store.commit_to(17).await;
    }

    #[tokio::test]
    async fn test_commit_to() {
        let fixture = Fixture::new().await;
        let mut store = fixture.make_store().await;
        let eid = store.append(2, Payload(Vec::new()));

        // Should succeed.
        store.commit_to(eid.index).await;

        // Should succeed (noop).
        store.commit_to(eid.index - 1).await;
    }

    #[tokio::test]
    async fn test_listener() {
<<<<<<< HEAD
        let fixture = Fixture::new().await;
        let mut store = fixture.make_store().await;
        let receiver = store.add_listener(2);
=======
        let mut store = make_store();
        let receiver = store.add_listener(3);
>>>>>>> 386ff7b2

        store.append(67, Payload(Vec::new()));
        store.append(67, Payload(Vec::new()));
        store.append(68, Payload(Vec::new()));

        store.commit_to(3).await;
        let output = receiver.now_or_never();
        assert!(output.is_some());

        let result = output.unwrap().unwrap();
        assert_eq!(3, result.index);
        assert_eq!(68, result.term);
    }

    #[tokio::test]
    async fn test_listener_multi() {
<<<<<<< HEAD
        let fixture = Fixture::new().await;
        let mut store = fixture.make_store().await;
        let receiver1 = store.add_listener(0);
        let receiver2 = store.add_listener(1);
        let receiver3 = store.add_listener(0);
=======
        let mut store = make_store();
        let receiver1 = store.add_listener(1);
        let receiver2 = store.add_listener(2);
        let receiver3 = store.add_listener(1);
>>>>>>> 386ff7b2

        store.append(67, Payload(Vec::new()));
        store.commit_to(1).await;

        assert!(receiver1.now_or_never().is_some());
        assert!(receiver2.now_or_never().is_none());
        assert!(receiver3.now_or_never().is_some());
    }

    #[tokio::test]
    async fn test_listener_past() {
        let fixture = Fixture::new().await;
        let mut store = fixture.make_store().await;

        store.append(67, Payload(Vec::new()));
        store.append(67, Payload(Vec::new()));
        store.commit_to(2).await;

        let receiver = store.add_listener(1);
        assert!(receiver.now_or_never().is_some());
    }

    #[tokio::test]
    async fn test_compaction() {
        let fixture = Fixture::new().await;
        let mut store = fixture.make_store().await;
        let eid = store.append(
            67,
            Payload(vec![0; 2 * COMPACTION_THRESHOLD_BYTES as usize]),
        );
        assert!(store.log.size_bytes() > COMPACTION_THRESHOLD_BYTES);

        store.commit_to(eid.index).await;
        store.try_compact().await;

        assert!(store.log.size_bytes() < COMPACTION_THRESHOLD_BYTES);
    }

    #[tokio::test]
    async fn test_snapshot() {
<<<<<<< HEAD
        let fixture = Fixture::new().await;
        let mut store = fixture.make_store().await;
        assert_eq!(store.get_latest_snapshot().last.term, -1);
        assert_eq!(store.get_latest_snapshot().last.index, -1);
=======
        let mut store = make_store();
        assert_eq!(store.get_latest_snapshot().last.term, 0);
        assert_eq!(store.get_latest_snapshot().last.index, 0);
>>>>>>> 386ff7b2

        let cluster_config = make_cluster_config();
        let snap = LogSnapshot {
            last: EntryId {
                term: 17,
                index: 22,
            },
            data: Bytes::from(""),
            config: cluster_config.clone(),
        };
        store.install_snapshot(snap.clone()).await;
        assert_eq!(22, store.committed_index());
        assert_eq!(store.config_info.latest_applied, cluster_config);

        let new_snap = store.get_latest_snapshot();
        assert_eq!(new_snap.last, snap.last);
        assert_eq!(new_snap.data, snap.data);
        assert_eq!(new_snap.config, snap.config);
    }

    #[tokio::test]
    async fn test_install_snapshot_resolves_listeners() {
        let fixture = Fixture::new().await;
        let mut store = fixture.make_store().await;
        assert_eq!(store.get_latest_snapshot().last.term, -1);
        assert_eq!(store.get_latest_snapshot().last.index, -1);

        // Add a listener for a commit that will never go through here.
        let listener = store.add_listener(14);

        let log_snapshot = LogSnapshot {
            last: EntryId {
                term: 17,
                index: 22,
            },
            data: Bytes::from(""),
            config: make_cluster_config(),
        };
        store.install_snapshot(log_snapshot).await;
        assert_eq!(22, store.committed_index());

        // The listener should be cancelled because the commit we created before the
        // snapshot was installed is not the one that went through.
        let result = listener.await;
        assert!(result.is_err());
    }

    #[tokio::test]
    async fn test_config_info_append() {
        let fixture = Fixture::new().await;
        let mut store = fixture.make_store().await;

        assert!(store.config_info.latest_appended.is_none());

        store.append(17, Payload(Vec::new()));
        assert!(store.config_info.latest_appended.is_none());

        let config = ClusterConfig {
            voters: vec![],
            voters_next: vec![],
        };
        store.append(17, Config(config.clone()));
        assert!(!store.config_info.latest_appended.is_none());
    }

    #[tokio::test]
    async fn test_config_info_append_all() {
        let fixture = Fixture::new().await;
        let mut store = fixture.make_store().await;
        assert!(store.get_config_info().latest_appended.is_none());

        store
            .append_all(&vec![
                payload_entry(12, 1),
                payload_entry(12, 2),
                payload_entry(12, 3),
            ])
            .await;
        assert!(store.get_config_info().latest_appended.is_none());

        let voters = 7;
        store
            .append_all(&vec![
                payload_entry(12, 4),
                config_entry(12, 5, voters),
                payload_entry(12, 6),
            ])
            .await;
        assert!(store.get_config_info().latest_appended.is_some());
        match store
            .get_config_info()
            .latest_appended
            .unwrap()
            .data
            .unwrap()
        {
            Config(config) => assert_eq!(voters, config.voters.len()),
            _ => panic!("bad entry contents"),
        }

        let voters = 5;
        store
            .append_all(&vec![
                config_entry(12, 7, 3),
                config_entry(12, 8, 3),
                config_entry(12, 9, voters),
            ])
            .await;
        assert!(store.get_config_info().latest_appended.is_some());
        match store
            .get_config_info()
            .latest_appended
            .unwrap()
            .data
            .unwrap()
        {
            Config(config) => assert_eq!(voters, config.voters.len()),
            _ => panic!("bad entry contents"),
        }
        assert!(!store.get_config_info().committed);

        store.commit_to(9).await;
        assert!(store.get_config_info().committed);
    }

    #[tokio::test]
    async fn test_restore_persisted_snapshot() {
        let fixture = Fixture::new().await;

        let snapshot_bytes = Bytes::from("some snapshot");
        let entry_id = EntryId {
            term: 15,
            index: 19,
        };
        let log_snapshot = LogSnapshot {
            data: snapshot_bytes.clone(),
            last: entry_id,
            config: make_cluster_config(),
        };

        // Make some changes with a first store, then let it go out of scope.
        {
            let mut store = fixture.make_store().await;
            let status = store.install_snapshot(log_snapshot).await;
            assert_eq!(status.code(), Code::Ok);
        }

        // Now create another store backed by the same directory and check we can load contents.
        {
            let store = fixture.make_store().await;
            assert_eq!(&store.snapshot.last, &entry_id);
            assert_eq!(&store.snapshot.data, &snapshot_bytes);
        }
    }

    #[tokio::test]
    async fn test_restore_persisted_voted_for() {
        let fixture = Fixture::new().await;

        let voted_for = Some(server("some host", 1414));

        // Make some changes with a first store, then let it go out of scope.
        {
            let mut store = fixture.make_store().await;
            store.update_voted_for(&voted_for).await;
        }

        // Now create another store backed by the same directory and check we can load contents.
        {
            let store = fixture.make_store().await;
            assert_eq!(store.voted_for(), voted_for);
        }
    }

    #[tokio::test]
    async fn test_restore_persisted_term() {
        let fixture = Fixture::new().await;
        let term = 728;

        // Make some changes with a first store, then let it go out of scope.
        {
            let mut store = fixture.make_store().await;
            store.update_term_info(term, &None).await;
        }

        // Now create another store backed by the same directory and check we can load contents.
        {
            let store = fixture.make_store().await;
            assert_eq!(store.term(), term);
        }
    }

    #[tokio::test]
    async fn test_restore_persisted_entries() {
        let fixture = Fixture::new().await;

        // Make some changes with a first store, then let it go out of scope.
        {
            let mut store = fixture.make_store().await;
            store
                .append_all(&[
                    payload_entry(12, 0),
                    payload_entry(12, 1),
                    payload_entry(12, 2),
                ])
                .await;
            assert_eq!(2, store.last_known_log_entry_id().index);
        }

        // Now create another store backed by the same directory and check we can load contents.
        {
            let store = fixture.make_store().await;
            assert_eq!(2, store.last_known_log_entry_id().index);
        }
    }

    #[tokio::test]
    async fn test_restore_trims_entries_included_in_snapshot() {
        let fixture = Fixture::new().await;

        let entries = vec![
            payload_entry(4, 10),
            payload_entry(4, 11),
            payload_entry(4, 12),
            payload_entry(4, 13),
        ];
        let last_in_snapshot = EntryId { term: 4, index: 11 };
        let cluster_conf = make_cluster_config();

        {
            let store = fixture.make_store().await;
            store
                .persistence
                .write(
                    7,
                    &None,
                    &entries,
                    &Bytes::from("some snap"),
                    &last_in_snapshot,
                    &cluster_conf,
                )
                .await
                .expect("failed to write");
        }

        {
            let mut store = fixture.make_store().await;
            store.restore_persisted().await.expect("restore");
            let entries = store.log.entries().clone();

            // Only the last two entries should remain.
            assert_eq!(entries.len(), 2);
            assert_eq!(entries[0].id.unwrap().index, 12);
            assert_eq!(entries[1].id.unwrap().index, 13);
        }
    }

    #[tokio::test]
    async fn test_todo() {
        // Major construction sites:
        // - Overhaul error handling to use less expect()
        // - Fix issue with the entry append optimization (see below)
        // - Include cluster configuration in snapshot so that snapshots work with reconfiguration
        // - Build a test harness [done] that allows crashing / stopping / disconnecting for better tests
        panic!(
            "Look investigate why the append optimization for writing entries to persistent storage produces non-consecutive files (see todo in code above)"
        );
    }

    #[tokio::test]
    async fn test_config_info_apply() {
        let mut store = make_store().await;
        let initial_config = store.get_config_info().latest_applied;

        // Append and commit a payload, should not change applied config.
        let entry1 = store.append(1, Payload(Vec::new()));
        store.commit_to(entry1.index).await;
        let config_after_payload = store.get_config_info().latest_applied;
        assert_eq!(initial_config, config_after_payload);

        // Append and commit a new config, should change applied config.
        let mut new_config = initial_config.clone();
        new_config.voters = vec![server_named("X")];
        let entry2 = store.append(1, Config(new_config.clone()));
        store.commit_to(entry2.index).await;
        let config_after_config = store.get_config_info().latest_applied;
        assert_eq!(new_config, config_after_config);
    }

    #[test]
    fn test_latest_no_appended() {
        let applied_config = make_config(3);
        let info = ConfigInfo {
            latest_appended: None,
            committed: false,
            latest_applied: applied_config.clone(),
        };

        let (latest, committed) = info.latest();
        assert_eq!(latest, applied_config);
        assert!(committed);
    }

    #[test]
    fn test_latest_appended_uncommitted() {
        let appended_config = make_config(5);
        let entry = Entry {
            id: Some(EntryId { term: 1, index: 1 }),
            data: Some(Config(appended_config.clone())),
        };
        let info = ConfigInfo::make_with_appended(entry, false);

        let (latest, committed) = info.latest();
        assert_eq!(latest, appended_config);
        assert!(!committed);
    }

    #[test]
    fn test_latest_appended_committed() {
        let appended_config = make_config(5);
        let entry = Entry {
            id: Some(EntryId { term: 1, index: 1 }),
            data: Some(Config(appended_config.clone())),
        };
        let info = ConfigInfo::make_with_appended(entry, true);

        let (latest, committed) = info.latest();
        assert_eq!(latest, appended_config);
        assert!(committed);
    }

    struct Fixture {
        temp_dir: TempDir,
    }

    impl Fixture {
        async fn new() -> Fixture {
            Fixture {
                temp_dir: TempDir::new().unwrap(),
            }
        }

        async fn make_store(&self) -> Store {
            let options = persistence_options(&self.temp_dir);
            Store::new(
                options,
                make_cluster_config(),
                Arc::new(Mutex::new(FakeStateMachine::new())),
                None, /* diagnostics */
                COMPACTION_THRESHOLD_BYTES,
                "testing-store",
            )
            .await
            .expect("make")
        }
    }

    fn persistence_options(temp_dir: &TempDir) -> PersistenceOptions {
        let dir_str = temp_dir.path().to_str().unwrap().to_string();
        PersistenceOptions::FilePersistence(FilePersistenceOptions {
            directory: dir_str,
            wipe: false,
        })
    }

    fn make_config(num_voters: usize) -> ClusterConfig {
        let mut voters = Vec::new();
        for i in 0..num_voters {
            voters.push(Server {
                host: "localhost".to_string(),
                port: i as i32,
                name: format!("server-{}", i),
            });
        }
        ClusterConfig {
            voters,
            voters_next: vec![],
        }
    }

    fn payload_entry(term: i64, index: i64) -> Entry {
        Entry {
            id: Some(EntryId { term, index }),
            data: Some(Payload(Vec::new())),
        }
    }

    fn config_entry(term: i64, index: i64, num_voters: usize) -> Entry {
        Entry {
            id: Some(EntryId { term, index }),
            data: Some(Config(make_config(num_voters))),
        }
    }
<<<<<<< HEAD

    fn server(host: &str, port: i32) -> Server {
        Server {
            host: host.to_string(),
            port,
            name: String::new(),
        }
    }
=======
>>>>>>> 386ff7b2
}<|MERGE_RESOLUTION|>--- conflicted
+++ resolved
@@ -1,13 +1,10 @@
 use crate::raft::diagnostics::ServerDiagnostics;
-<<<<<<< HEAD
 use crate::raft::error::RaftError::Initialization;
-use crate::raft::error::RaftResult;
-use crate::raft::log::LogSlice;
-use crate::raft::persistence::{Persistence, PersistenceOptions, PersistentState};
-=======
 use crate::raft::error::{RaftError, RaftResult};
 use crate::raft::log::LogSlice;
->>>>>>> 386ff7b2
+use crate::raft::persistence::{
+    Persistence, PersistenceError, PersistenceOptions, PersistentState,
+};
 use crate::raft::raft_common_proto::entry::Data;
 use crate::raft::raft_common_proto::entry::Data::Config;
 use crate::raft::raft_common_proto::{ClusterConfig, Entry, EntryId, Server};
@@ -97,16 +94,10 @@
         persistence_options: PersistenceOptions,
         initial_cluster_config: ClusterConfig,
         state_machine: Arc<Mutex<dyn StateMachine + Send>>,
-<<<<<<< HEAD
-=======
-        snapshot: LogSnapshot,
-        entries: Vec<Entry>,
->>>>>>> 386ff7b2
         diagnostics: Option<Arc<Mutex<ServerDiagnostics>>>,
         compaction_threshold_bytes: i64,
         name: &str,
     ) -> RaftResult<Self> {
-<<<<<<< HEAD
         // Initialize persistence and try to load state from previous instance.
         let persistence = persistence::new(persistence_options)
             .await
@@ -118,14 +109,13 @@
             .map_err(|e| Initialization(format!("Failed to read from persistence: {:?}", e)))?;
 
         // If none was loaded, create a new initial state to use below.
-        let (persistent_state, slice) = match loaded_state {
-            Some(state) => {
-                let last = state.snapshot.last.clone();
-                // TODO(dino): The slice just reflects the snapshot, not the entries. We currently
-                // install the entries by calling "restore_persisted()" after creation. We should
-                // figure out a way to initialize the full store correctly instead.
-                let slice = LogSlice::new(last);
-                (state, slice)
+        let persistent_state = match loaded_state {
+            Some(mut state) => {
+                state
+                    .validate()
+                    .map_err(|e| Initialization(format!("Loaded invalid state: {:?}", e)))?;
+                state.trim_entries();
+                state
             }
             None => {
                 let data = state_machine.lock().await.create_snapshot();
@@ -136,103 +126,55 @@
                     snapshot,
                     entries: vec![],
                 };
-                (state, LogSlice::initial())
+                state
             }
         };
 
-        let last = persistent_state.snapshot.last.index;
-        let latest_applied_config = persistent_state.snapshot.config.clone();
-=======
-        let last = snapshot.last.clone();
-        let index = last.index.clone();
-        let latest_applied = snapshot.config.clone();
->>>>>>> 386ff7b2
+        let snapshot = persistent_state.snapshot.clone();
+        let snapshot_last_index = snapshot.last.index;
+        let slice = LogSlice::new(snapshot.last.clone(), persistent_state.entries)
+            .map_err(|e| Initialization(format!("Failed to create log slice: {:?}", e)))?;
+
         let config_info = ConfigInfo {
-            latest_appended: None,
-            committed: false,
-            latest_applied: latest_applied_config,
+            latest_appended: slice.latest_config_entry(),
+            committed: false, // Conservative. If committed, we'll find out.
+            latest_applied: snapshot.config.clone(),
         };
 
-        let mut result = Self {
+        let result = Self {
             name: name.to_string(),
             compaction_threshold_bytes,
             state_machine,
             diagnostics,
             persistence,
 
-<<<<<<< HEAD
             // Persistent state.
             log: slice,
             snapshot: persistent_state.snapshot,
             term: persistent_state.term,
             voted_for: persistent_state.voted_for,
-=======
-            log: LogSlice::new(last, entries).map_err(|e| {
-                RaftError::Initialization(format!("Failed to create log slice: {}", e))
-            })?,
-            snapshot,
-            term: 0,
-            voted_for: None,
->>>>>>> 386ff7b2
 
             // Non-persistent. Just bookkeeping.
-            committed: last,
-            applied: last,
+            committed: snapshot_last_index,
+            applied: snapshot_last_index,
             config_info,
 
             listener_uid: 0,
             listeners: BTreeSet::new(),
         };
 
-        // Try restoring state from our persistence source. It's important that we do this
-        // immediately before calling anything else on the result store, to avoid the store
-        // clobbering the persisted state as part of other operations.
-        result
-            .restore_persisted()
-            .await
-            .map_err(|e| Initialization(format!("Failed to restore persisted: {:?}", e)))?;
-
-        // Perform a one-time write to make sure that we start off in a state where we've
-        // created the persisted files. Otherwise, partial writes might create a persisted
-        // state that cannot be read (e.g., because only some files exist).
-        result.persist_all().await;
+        // Make one initial write to make sure that after creation, persistence reflects our
+        // current state. This is especially important after a creation from an empty state
+        // because we need to make sure all the files exist.
+        result.persist_all().await.map_err(|e| {
+            Initialization(format!("Failed make initial persistence write: {:?}", e))
+        })?;
 
         Ok(result)
     }
 
-    // Reads state from the persistence instance and installs it in this store.
-    async fn restore_persisted(&mut self) -> Result<(), String> {
-        let read = self
-            .persistence
-            .read()
-            .await
-            .map_err(|e| format!("Failed to read from persistence: {:?}", e))?;
-        if let Some(mut loaded) = read {
-            loaded
-                .validate()
-                .map_err(|e| format!("Failed to validate persisted contents: {:?}", e))?;
-            loaded.trim_entries();
-
-            let snap = loaded.snapshot;
-            let last = snap.last.clone();
-
-            self.voted_for = loaded.voted_for;
-            self.term = loaded.term;
-            self.log = LogSlice::new(last);
-
-            let status = self.install(snap, loaded.entries).await;
-            if &status.code() != &Code::Ok {
-                return Err(format!(
-                    "Failed to install loaded snapshot: {}",
-                    status.to_string()
-                ));
-            }
-        }
-        Ok(())
-    }
-
     // Writes all the current persistent state.
-    async fn persist_all(&self) {
+    async fn persist_all(&self) -> Result<(), PersistenceError> {
         self.persistence
             .write(
                 self.term,
@@ -243,7 +185,6 @@
                 &self.snapshot.config,
             )
             .await
-            .expect("write persisted state");
     }
 
     // Returns the index up to (and including) which the corresponding entries are
@@ -469,14 +410,8 @@
         receiver
     }
 
+    // Resets the state of this store to the supplied snapshot.
     pub async fn install_snapshot(&mut self, snapshot: LogSnapshot) -> Status {
-        // Just a snapshot without additional entries.
-        let add_entries = Vec::new();
-        self.install(snapshot, add_entries).await
-    }
-
-    // Resets the state of this store to the supplied snapshot and log entries.
-    async fn install(&mut self, snapshot: LogSnapshot, add_entries: Vec<Entry>) -> Status {
         let last = snapshot.last.clone();
         let data = snapshot.data.clone();
         let cluster_config = snapshot.config.clone();
@@ -489,9 +424,22 @@
             ));
         }
 
-<<<<<<< HEAD
-        // Store the new snapshot, including writing it to persistence.
-        self.update_snapshot(snapshot).await;
+        // Update the state machine. Do this before the operations below so that we can fail the
+        // incoming RPC cleanly in case this fails, as if the call had never happened.
+        let state_machine = self.state_machine.clone();
+        let mut locked_machine = state_machine.lock().await;
+        match locked_machine.load_snapshot(&data) {
+            Ok(_) => (),
+            Err(message) => {
+                return Status::internal(format!(
+                    "[{}] Failed to load snapshot: [{:?}]",
+                    &self.name, message
+                ));
+            }
+        }
+
+        // Store the new snapshot.
+        self.update_snapshot(snapshot.clone()).await;
 
         // Update the log. There is some subtlety in why this call is the right thing.
         //
@@ -504,53 +452,6 @@
         //  * If the index is present, but it's the wrong entry, also clear the slice
         self.log.prune_until(&last);
 
-        // Append any new entries provided.
-        if !add_entries.is_empty() {
-            self.append_all(&add_entries).await;
-        }
-
-        // Make sure we've persisted the latest state, even if nothing appended.
-        self.persist_entries().await;
-
-        // Update the state machine.
-=======
-        // Update the state machine. Do this before the operations below so that we can fail the
-        // incoming RPC cleanly in case this fails, as if the call had never happened.
->>>>>>> 386ff7b2
-        let state_machine = self.state_machine.clone();
-        let mut locked_machine = state_machine.lock().await;
-        match locked_machine.load_snapshot(&data) {
-            Ok(_) => (),
-            Err(message) => {
-                return Status::internal(format!(
-                    "[{}] Failed to load snapshot: [{:?}]",
-                    &self.name, message
-                ));
-            }
-        }
-
-<<<<<<< HEAD
-=======
-        // Store the new snapshot.
-        self.snapshot = snapshot.clone();
-
-        // Update the log. There is some subtlety in why this call is the right thing.
-        //
-        // The common case here is that the snapshot's last entry is greater than anything
-        // our log slice knows about, in which case we clear the log slice entirely.
-        //
-        // It's also possible that the snapshot's latest entry is somewhere in the range
-        // (our_snapshot.latest, our_log.max_index]. In this case:
-        //  * If the exact entry is present, keep everything that comes after
-        //  * If the index is present, but it's the wrong entry, also clear the slice
-        self.log.prune_until(&last);
-
-        // Append any new entries provided.
-        if !add_entries.is_empty() {
-            self.append_all(&add_entries).await;
-        }
-
->>>>>>> 386ff7b2
         // Update our volatile state.
         self.applied = last.index;
         self.committed = last.index;
@@ -683,10 +584,7 @@
 impl LogSnapshot {
     pub fn make_initial(initial_bytes: Bytes, config: ClusterConfig) -> Self {
         LogSnapshot {
-            last: EntryId {
-                term: -1,
-                index: -1,
-            },
+            last: EntryId { term: 0, index: 0 },
             data: initial_bytes,
             config,
         }
@@ -760,23 +658,10 @@
 
     async fn make_store() -> Store {
         let state_machine = FakeStateMachine::new();
-<<<<<<< HEAD
-=======
-        let snapshot = LogSnapshot {
-            last: EntryId { term: 0, index: 0 },
-            data: state_machine.create_snapshot(),
-            config: make_cluster_config(),
-        };
->>>>>>> 386ff7b2
         Store::new(
             PersistenceOptions::NoPersistenceForTesting,
             make_cluster_config(),
             Arc::new(Mutex::new(state_machine)),
-<<<<<<< HEAD
-=======
-            snapshot,
-            vec![],
->>>>>>> 386ff7b2
             None, /* diagnostics */
             COMPACTION_THRESHOLD_BYTES,
             "testing-store",
@@ -785,55 +670,56 @@
         .expect("make")
     }
 
-<<<<<<< HEAD
     #[tokio::test]
     async fn test_initial() {
         let fixture = Fixture::new().await;
         let store = fixture.make_store().await;
-        assert_eq!(store.committed_index(), -1);
-        assert_eq!(store.applied, -1);
-        assert_eq!(store.next_index(), 0);
-=======
-    #[test]
-    fn test_initial() {
-        let store = make_store();
         assert_eq!(store.committed_index(), 0);
         assert_eq!(store.applied, 0);
         assert_eq!(store.next_index(), 1);
     }
 
-    #[test]
-    fn test_initial_with_entries() {
-        let state_machine = FakeStateMachine::new();
-        let snapshot = LogSnapshot {
-            last: EntryId { term: 1, index: 4 },
-            data: state_machine.create_snapshot(),
-            config: make_cluster_config(),
-        };
-
-        let entries = vec![
-            payload_entry(1, 5),
-            payload_entry(1, 6),
-            payload_entry(1, 7),
-        ];
-        let store = Store::new(
-            Arc::new(Mutex::new(state_machine)),
-            snapshot,
-            entries,
-            None,
-            COMPACTION_THRESHOLD_BYTES,
-            "test-store",
-        )
-        .unwrap();
-
-        assert_eq!(store.committed_index(), 4);
-        assert_eq!(store.applied, 4);
-        assert_eq!(store.next_index(), 8);
-    }
-
-    #[test]
-    fn test_conflict() {
-        let mut store = make_store();
+    #[tokio::test]
+    async fn test_initial_with_entries() {
+        let fixture = Fixture::new().await;
+
+        {
+            let mut store = fixture.make_store().await;
+
+            let state_machine = FakeStateMachine::new();
+            let snapshot = LogSnapshot {
+                last: EntryId { term: 1, index: 4 },
+                data: state_machine.create_snapshot(),
+                config: make_cluster_config(),
+            };
+
+            assert_eq!(store.install_snapshot(snapshot).await.code(), Code::Ok);
+
+            let entries = vec![
+                payload_entry(1, 5),
+                payload_entry(1, 6),
+                payload_entry(1, 7),
+            ];
+            store.append_all(&entries).await;
+
+            assert_eq!(store.committed_index(), 4);
+            assert_eq!(store.applied, 4);
+            assert_eq!(store.next_index(), 8);
+        }
+
+        {
+            let mut store = fixture.make_store().await;
+            assert_eq!(store.committed_index(), 4);
+            assert_eq!(store.applied, 4);
+            assert_eq!(store.next_index(), 8);
+        }
+    }
+
+    #[tokio::test]
+    async fn test_conflict() {
+        let fixture = Fixture::new().await;
+        let mut store = fixture.make_store().await;
+
         store.append(71, Payload(Vec::new()));
         store.append(72, Payload(Vec::new()));
         store.append(73, Payload(Vec::new()));
@@ -846,7 +732,6 @@
 
         // Conflict, present with different term.
         assert!(store.conflict(&EntryId { term: 70, index: 1 }));
->>>>>>> 386ff7b2
     }
 
     #[tokio::test]
@@ -875,14 +760,9 @@
 
     #[tokio::test]
     async fn test_listener() {
-<<<<<<< HEAD
         let fixture = Fixture::new().await;
         let mut store = fixture.make_store().await;
-        let receiver = store.add_listener(2);
-=======
-        let mut store = make_store();
         let receiver = store.add_listener(3);
->>>>>>> 386ff7b2
 
         store.append(67, Payload(Vec::new()));
         store.append(67, Payload(Vec::new()));
@@ -899,18 +779,11 @@
 
     #[tokio::test]
     async fn test_listener_multi() {
-<<<<<<< HEAD
         let fixture = Fixture::new().await;
         let mut store = fixture.make_store().await;
-        let receiver1 = store.add_listener(0);
-        let receiver2 = store.add_listener(1);
-        let receiver3 = store.add_listener(0);
-=======
-        let mut store = make_store();
         let receiver1 = store.add_listener(1);
         let receiver2 = store.add_listener(2);
         let receiver3 = store.add_listener(1);
->>>>>>> 386ff7b2
 
         store.append(67, Payload(Vec::new()));
         store.commit_to(1).await;
@@ -951,16 +824,10 @@
 
     #[tokio::test]
     async fn test_snapshot() {
-<<<<<<< HEAD
         let fixture = Fixture::new().await;
         let mut store = fixture.make_store().await;
-        assert_eq!(store.get_latest_snapshot().last.term, -1);
-        assert_eq!(store.get_latest_snapshot().last.index, -1);
-=======
-        let mut store = make_store();
         assert_eq!(store.get_latest_snapshot().last.term, 0);
         assert_eq!(store.get_latest_snapshot().last.index, 0);
->>>>>>> 386ff7b2
 
         let cluster_config = make_cluster_config();
         let snap = LogSnapshot {
@@ -985,8 +852,8 @@
     async fn test_install_snapshot_resolves_listeners() {
         let fixture = Fixture::new().await;
         let mut store = fixture.make_store().await;
-        assert_eq!(store.get_latest_snapshot().last.term, -1);
-        assert_eq!(store.get_latest_snapshot().last.index, -1);
+        assert_eq!(store.get_latest_snapshot().last.term, 0);
+        assert_eq!(store.get_latest_snapshot().last.index, 0);
 
         // Add a listener for a commit that will never go through here.
         let listener = store.add_listener(14);
@@ -1162,18 +1029,18 @@
             let mut store = fixture.make_store().await;
             store
                 .append_all(&[
-                    payload_entry(12, 0),
                     payload_entry(12, 1),
                     payload_entry(12, 2),
+                    payload_entry(12, 3),
                 ])
                 .await;
-            assert_eq!(2, store.last_known_log_entry_id().index);
+            assert_eq!(3, store.last_known_log_entry_id().index);
         }
 
         // Now create another store backed by the same directory and check we can load contents.
         {
             let store = fixture.make_store().await;
-            assert_eq!(2, store.last_known_log_entry_id().index);
+            assert_eq!(3, store.last_known_log_entry_id().index);
         }
     }
 
@@ -1208,13 +1075,17 @@
 
         {
             let mut store = fixture.make_store().await;
-            store.restore_persisted().await.expect("restore");
-            let entries = store.log.entries().clone();
-
-            // Only the last two entries should remain.
-            assert_eq!(entries.len(), 2);
-            assert_eq!(entries[0].id.unwrap().index, 12);
-            assert_eq!(entries[1].id.unwrap().index, 13);
+
+            panic!(
+                "cant restore in place, need to create a new store from the same persistence settings to test this"
+            )
+            // store.restore_persisted().await.expect("restore");
+            // let entries = store.log.entries().clone();
+            //
+            // // Only the last two entries should remain.
+            // assert_eq!(entries.len(), 2);
+            // assert_eq!(entries[0].id.unwrap().index, 12);
+            // assert_eq!(entries[1].id.unwrap().index, 13);
         }
     }
 
@@ -1354,7 +1225,6 @@
             data: Some(Config(make_config(num_voters))),
         }
     }
-<<<<<<< HEAD
 
     fn server(host: &str, port: i32) -> Server {
         Server {
@@ -1363,6 +1233,4 @@
             name: String::new(),
         }
     }
-=======
->>>>>>> 386ff7b2
 }