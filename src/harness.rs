use async_std::channel;
use async_std::sync::Mutex;
use axum::Router;
use axum_tonic::NestTonic;
use axum_tonic::RestGrpcService;
use futures::Future;
use futures::future::join_all;
use std::env;
use std::error::Error;
use std::pin::Pin;
use std::sync::Arc;
use std::time::Duration;
use tokio::net::TcpListener;
use tokio::time::sleep;
use tonic::Status;
use tonic::transport::Channel;
use tracing::{Instrument, error, info, info_span};

use crate::keyvalue;
use crate::keyvalue::grpc::{KeyValueClient, KeyValueServer};
use crate::keyvalue::keyvalue_proto::{GetRequest, GetResponse};
use crate::keyvalue::{KeyValueService, MapStore};
use crate::raft::raft_common_proto::Server;
use crate::raft::raft_service_proto::raft_server::RaftServer;
use crate::raft::{
    Client, Diagnostics, FailureOptions, Options, RaftImpl, SnapshotInfo, new_client,
};

// Represents a collection of participants that interact with each other. In a real
// production deployment, these participants might be on different actual machines,
// but the harness manages all of them in a single process for convenience.
pub struct Harness {
    instances: Vec<Instance>,
    diagnostics: Arc<Mutex<Diagnostics>>,
    failures: Arc<Mutex<FailureOptions>>,
}

// Used to capture the intermediate state while building a harness. This is necessary
// because we first need to bind a port for each instance, then collect all the port
// addresses, and then start the underlying services (which require knowledge of the
// ports for the other participants).
pub struct HarnessBuilder {
    bound: Vec<BoundAddress>,
    failure: FailureOptions,
    options: Options,
}

impl HarnessBuilder {
    // Returns a harness instance, as well a future that callers can wait on for the termination
    // of the serving process for all instances managed by the harness.
    pub async fn build(
        self,
        cluster_name: &str,
        wipe_persistence: bool,
    ) -> Result<(Harness, Pin<Box<dyn Future<Output = ()> + Send>>), Box<dyn Error>> {
        let diag = Arc::new(Mutex::new(Diagnostics::new()));
        let failures = Arc::new(Mutex::new(self.failure.clone()));
        let all = self.addresses();

        let mut serving = Vec::new();
        let mut instances = Vec::new();

        let raft_options = self.options;
        for bound in self.bound {
            let (address, listener) = (bound.server, bound.listener);
<<<<<<< HEAD

            // Use something like /tmp/concord/<cluster>/<server> for persistence
            let persistence_path = env::temp_dir()
                .as_path()
                .join("concord")
                .join(cluster_name)
                .join(&address.name);

            let options = Options::new(
                persistence_path.to_str().unwrap().as_ref(),
                wipe_persistence,
            );

=======
>>>>>>> f5b1f067
            let (instance, future) = Instance::new(
                &address,
                listener,
                &all,
                diag.clone(),
<<<<<<< HEAD
                options,
                failures.clone(),
            )
            .await?;

=======
                raft_options.clone(),
                failures.clone(),
            )
            .await?;
>>>>>>> f5b1f067
            let span = info_span!("serve", server=%address.name);

            instances.push(instance);
            serving.push(future.instrument(span));
        }

        let future = Box::pin(async {
            join_all(serving).await;
        });
        let harness = Harness {
            instances,
            diagnostics: diag,
            failures,
        };
        Ok((harness, future))
    }

    // Consumes this instance and returns an instance with the failure options set.
    pub fn with_failure(self: Self, failure_options: FailureOptions) -> Self {
        Self {
            bound: self.bound,
            failure: failure_options,
            options: self.options,
        }
    }

    // Consumes this instance and returns an instance with the raft options set.
    pub fn with_options(self: Self, options: Options) -> Self {
        Self {
            bound: self.bound,
            failure: self.failure,
            options,
        }
    }

    // Returns the addresses of all bound ports in this builder.
    pub fn addresses(&self) -> Vec<Server> {
        self.bound.iter().map(|b| b.server.clone()).collect()
    }
}

impl Harness {
    // Creates a harness builder. This will immediately bind an incoming port for
    // each supplied instance name.
    pub async fn builder(names: Vec<&str>) -> Result<HarnessBuilder, Box<dyn Error>> {
        let mut bound = Vec::new();
        for name in names {
            let listener = TcpListener::bind("[::1]:0").await?;
            let port = listener.local_addr()?.port();
            let server = server("::1", port as i32, name);
            bound.push(BoundAddress { listener, server })
        }
        Ok(HarnessBuilder {
            bound,
            failure: FailureOptions::no_failures(),
            options: Options::default(),
        })
    }

    // Returns all the addresses managed by this harness. Note that this can include
    // Raft members that are not currently part of the cluster.
    pub fn addresses(&self) -> Vec<Server> {
        self.instances.iter().map(|i| i.address.clone()).collect()
    }

    // Returns the diagnostics object used for this harness.
    pub fn diagnostics(&self) -> Arc<Mutex<Diagnostics>> {
        self.diagnostics.clone()
    }

    // Returns the failure options object used for this harness.
    pub fn failures(&self) -> Arc<Mutex<FailureOptions>> {
        self.failures.clone()
    }

    // Returns a client that can be used to interact with the cluster.
    pub fn make_raft_client(&self) -> Box<dyn Client + Send + Sync> {
        let server = self.addresses()[0].clone();
        new_client("harness-client", &server)
    }

    // Returns a client that can be used to issue keyvalue operations.
    pub async fn make_kv_client(&self) -> KeyValueClient<Channel> {
        let server = self.addresses()[0].clone();
        let address = format!("http://[{}]:{}", server.host, server.port);
        KeyValueClient::connect(address).await.expect("connect")
    }

    // Update the cluster membership to contain only the supplied members. The supplied
    // members must all be valid servers as defined at harness creation time.
    pub async fn update_members(&self, members: Vec<&str>) -> Result<(), Status> {
        let client = self.make_raft_client();

        let addresses = self.addresses().clone();
        let mut new_members: Vec<Server> = Vec::new();
        for m in members {
            let server = addresses.iter().find(|&a| &a.name == m);
            match server {
                None => return Err(Status::invalid_argument(format!("unknown server: {}", &m))),
                Some(s) => new_members.push(s.clone()),
            }
        }

        client.change_config(new_members).await
    }

    // Validates all available diagnostics and panics on failure.
    pub async fn validate(&self) {
        self.diagnostics
            .lock()
            .await
            .validate()
            .await
            .expect("validate");
    }

    // Starts the logic for this harness.
    pub async fn start(&self) {
        for instance in &self.instances {
            instance.start().await;
        }
    }

    // Stops all the instances of this harness.
    pub async fn stop(&self) {
        for instance in &self.instances {
            instance.stop().await;
        }
    }

    // Repeatedly makes KV requests until the supplied key has a value. Returns the result.
    #[cfg(test)]
    pub async fn wait_for_key(&self, key: &[u8], timeout_duration: Duration) -> GetResponse {
        wait_for(timeout_duration, || async {
            let mut c = self.make_kv_client().await;
            let response = c
                .get(GetRequest {
                    key: key.to_vec(),
                    version: -1, // Request the latest
                })
                .await;

            if let Ok(result) = response {
                let proto = result.into_inner();
                if proto.entry.is_some() {
                    return Some(proto);
                }
            }

            // This currently bunches together different failure modes, e.g., NotFound and others.
            None
        })
        .await
        .expect("wait_for_key")
    }

    #[cfg(test)]
    pub async fn wait_for_leader<M>(&self, timeout_duration: Duration, matcher: M) -> (i64, Server)
    where
        M: Fn(&(i64, Server)) -> bool,
    {
        let diag = self.diagnostics.clone();
        wait_for(timeout_duration, || async {
            let mut locked_diagnostics = diag.lock().await;

            // Make sure we've collected the latest information.
            locked_diagnostics.collect().await;

            let (term, leader) = match locked_diagnostics.latest_leader() {
                Some((term, leader)) => (term, leader),
                None => return None, // Return None if no leader is found
            };

            if !self.valid_server_name(&leader.name) {
                return None;
            }

            if matcher(&(term, leader.clone())) {
                Some((term, leader)) // Return the leader info if matcher passes
            } else {
                None
            }
        })
        .await
        .expect("wait_for_leader")
    }

    #[cfg(test)]
    pub async fn wait_for_snapshot(
        &self,
        server_name: &str,
        timeout_duration: Duration,
    ) -> SnapshotInfo {
        let diag = self.diagnostics.clone();
        let server_name = server_name.to_string();
        wait_for(timeout_duration, || async {
            let mut locked_diagnostics = diag.lock().await;
            locked_diagnostics.collect().await;
            if let Some(installs) = locked_diagnostics.get_snapshot_installs(&server_name) {
                if let Some((_, info)) = installs.iter().next() {
                    return Some(info.clone());
                }
            }
            None
        })
        .await
        .expect("wait_for_snapshot")
    }

    #[cfg(test)]
    fn valid_server_name(&self, name: &String) -> bool {
        self.instances
            .iter()
            .find(|i| i.address.name == *name)
            .is_some()
    }
}

// Holds the state of a single server instance, listening on a port. This includes multiple
// grpc and http services multiplexed on the port.
struct Instance {
    address: Server,
    raft: Arc<RaftImpl>,
    shutdown: channel::Sender<()>,
}

impl Instance {
    // Creates a new server with the supplied listener. This just initializes all the
    // required objects. Callers still need to call start() on this instance once done.
    // The returned future completes once the server finishes serving.
    async fn new(
        address: &Server,
        listener: TcpListener,
        all: &Vec<Server>,
        diagnostics: Arc<Mutex<Diagnostics>>,
<<<<<<< HEAD
        options: Options,
        failures: Arc<Mutex<FailureOptions>>,
=======
        raft_options: Options,
        failure_options: Arc<Mutex<FailureOptions>>,
>>>>>>> f5b1f067
    ) -> Result<(Self, Pin<Box<dyn Future<Output = ()> + Send>>), Box<dyn Error>> {
        let name = address.name.to_string();
        let port = listener.local_addr()?.port();
        let path = "/keyvalue";
        if port as i32 != address.port {
            return Err("Listener port must match address port".into());
        }
        if all.len() < 3 {
            return Err(format!("Need at least 3 participants, but got {}", all.len()).into());
        }
        let cluster = vec![all[0].clone(), all[1].clone(), all[2].clone()];

        // Set up the keyvalue store, along with the web and grpc serving objects
        let kv_store = Arc::new(Mutex::new(MapStore::new()));
        let kv_service = Arc::new(KeyValueService::new(
            name.as_str(),
            &address,
            kv_store.clone(),
        ));
        let kv_grpc = KeyValueServer::from_arc(kv_service.clone());
        let kv_http = Arc::new(keyvalue::HttpHandler::new(
            path.to_string(),
            kv_service.clone(),
        ));
        let web = Router::new().nest(path, kv_http.routes());

        // Set up the grpc service for the raft participant. The first 3 server entries are active initially.
        let server_diagnostics = diagnostics.lock().await.get_server(&address);
        let raft = Arc::new(
            RaftImpl::new(
                address,
                &cluster,
                kv_store.clone(), // The raft cluster participant is the one applying the KV writes.
                Some(server_diagnostics),
<<<<<<< HEAD
                options,
                failures,
=======
                raft_options,
                failure_options,
>>>>>>> f5b1f067
            )
            .await,
        );
        let raft_grpc = RaftServer::from_arc(raft.clone());

        // Set up the top-level server
        let grpc = Router::new().nest_tonic(raft_grpc).nest_tonic(kv_grpc);
        let rest_grpc = RestGrpcService::new(web, grpc).into_make_service();

        // Wire up the shutdown
        let (sender, receiver) = channel::unbounded::<()>();
        let signal = async move { receiver.recv().await.unwrap_or(()) };

        // Start serving
        let serving_future = Box::pin(async {
            match axum::serve(listener, rest_grpc)
                .with_graceful_shutdown(signal)
                .await
            {
                Ok(()) => info!("Serving terminated"),
                Err(message) => error!("Serving terminated unsuccessfully: {}", message),
            }
        });

        // Package up the result in a serving instance for the harness
        let result = Instance {
            address: address.clone(),
            raft,
            shutdown: sender,
        };

        info!(
            "Started http and grpc server [name={},port={}]. Open at http://[{}]:{}{}",
            address.name, address.port, address.host, address.port, path
        );
        Ok((result, serving_future))
    }

    // Starts the background logic in service implementations (e.g., raft election loop).
    async fn start(&self) {
        self.raft.start().await;
    }

    // Sends the signal to shut down the server. Must only be called once.
    async fn stop(&self) {
        self.shutdown.send(()).await.expect("shutdown")
    }
}

struct BoundAddress {
    server: Server,
    listener: TcpListener,
}

fn server(host: &str, port: i32, name: &str) -> Server {
    Server {
        host: host.into(),
        port,
        name: name.into(),
    }
}

/// Waits for a condition to become true, up to the given `timeout_duration`.
/// Returns `Ok(T)` if the condition is met in time, or `Err(())` on timeout.
async fn wait_for<F, Fut, T>(timeout_duration: Duration, mut condition: F) -> Result<T, ()>
where
    F: FnMut() -> Fut,
    Fut: Future<Output = Option<T>>,
{
    let start = tokio::time::Instant::now();
    while start.elapsed() < timeout_duration {
        if let Some(result) = condition().await {
            return Ok(result);
        }
        sleep(Duration::from_millis(300)).await;
    }
    Err(())
}<|MERGE_RESOLUTION|>--- conflicted
+++ resolved
@@ -63,39 +63,28 @@
         let raft_options = self.options;
         for bound in self.bound {
             let (address, listener) = (bound.server, bound.listener);
-<<<<<<< HEAD
 
             // Use something like /tmp/concord/<cluster>/<server> for persistence
             let persistence_path = env::temp_dir()
                 .as_path()
                 .join("concord")
-                .join(cluster_name)
+                .join(&cluster_name)
                 .join(&address.name);
 
-            let options = Options::new(
+            let options = raft_options.clone().with_persistence(
                 persistence_path.to_str().unwrap().as_ref(),
                 wipe_persistence,
             );
 
-=======
->>>>>>> f5b1f067
             let (instance, future) = Instance::new(
                 &address,
                 listener,
                 &all,
                 diag.clone(),
-<<<<<<< HEAD
                 options,
                 failures.clone(),
             )
             .await?;
-
-=======
-                raft_options.clone(),
-                failures.clone(),
-            )
-            .await?;
->>>>>>> f5b1f067
             let span = info_span!("serve", server=%address.name);
 
             instances.push(instance);
@@ -140,18 +129,21 @@
 impl Harness {
     // Creates a harness builder. This will immediately bind an incoming port for
     // each supplied instance name.
-    pub async fn builder(names: Vec<&str>) -> Result<HarnessBuilder, Box<dyn Error>> {
+    pub async fn builder(names: Vec<String>) -> Result<HarnessBuilder, Box<dyn Error>> {
         let mut bound = Vec::new();
         for name in names {
             let listener = TcpListener::bind("[::1]:0").await?;
             let port = listener.local_addr()?.port();
-            let server = server("::1", port as i32, name);
+            let server = server("::1", port as i32, name.as_str());
             bound.push(BoundAddress { listener, server })
         }
         Ok(HarnessBuilder {
             bound,
             failure: FailureOptions::no_failures(),
-            options: Options::default(),
+
+            // TODO - DONOTMERGE - figure out a better way to only allow in testing and reconcile
+            // with the fact that main() needs to support no persistence
+            options: Options::new_without_persistence_for_testing(),
         })
     }
 
@@ -186,13 +178,13 @@
 
     // Update the cluster membership to contain only the supplied members. The supplied
     // members must all be valid servers as defined at harness creation time.
-    pub async fn update_members(&self, members: Vec<&str>) -> Result<(), Status> {
+    pub async fn update_members(&self, members: Vec<String>) -> Result<(), Status> {
         let client = self.make_raft_client();
 
         let addresses = self.addresses().clone();
         let mut new_members: Vec<Server> = Vec::new();
         for m in members {
-            let server = addresses.iter().find(|&a| &a.name == m);
+            let server = addresses.iter().find(|&a| &a.name == &m);
             match server {
                 None => return Err(Status::invalid_argument(format!("unknown server: {}", &m))),
                 Some(s) => new_members.push(s.clone()),
@@ -331,13 +323,8 @@
         listener: TcpListener,
         all: &Vec<Server>,
         diagnostics: Arc<Mutex<Diagnostics>>,
-<<<<<<< HEAD
-        options: Options,
-        failures: Arc<Mutex<FailureOptions>>,
-=======
         raft_options: Options,
         failure_options: Arc<Mutex<FailureOptions>>,
->>>>>>> f5b1f067
     ) -> Result<(Self, Pin<Box<dyn Future<Output = ()> + Send>>), Box<dyn Error>> {
         let name = address.name.to_string();
         let port = listener.local_addr()?.port();
@@ -372,15 +359,11 @@
                 &cluster,
                 kv_store.clone(), // The raft cluster participant is the one applying the KV writes.
                 Some(server_diagnostics),
-<<<<<<< HEAD
-                options,
-                failures,
-=======
                 raft_options,
                 failure_options,
->>>>>>> f5b1f067
             )
-            .await,
+            .await
+            .map_err(|e| format!("Failed to create Raft: {}", e))?,
         );
         let raft_grpc = RaftServer::from_arc(raft.clone());
 
