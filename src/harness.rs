use async_std::channel;
use async_std::sync::Mutex;
use axum::Router;
use axum_tonic::NestTonic;
use axum_tonic::RestGrpcService;
use futures::Future;
use futures::future::join_all;
use std::env;
use std::error::Error;
use std::pin::Pin;
use std::sync::Arc;
use std::time::Duration;
use tokio::net::TcpListener;
use tokio::time::sleep;
use tonic::Status;
use tonic::transport::Channel;
use tracing::{Instrument, error, info, info_span};

use crate::keyvalue;
use crate::keyvalue::grpc::{KeyValueClient, KeyValueServer};
use crate::keyvalue::keyvalue_proto::{GetRequest, GetResponse};
use crate::keyvalue::{KeyValueService, MapStore};
use crate::raft::raft_common_proto::Server;
use crate::raft::raft_service_proto::raft_server::RaftServer;
use crate::raft::{
    Client, Diagnostics, FailureOptions, Options, RaftImpl, SnapshotInfo, new_client,
};

// Represents a collection of participants that interact with each other. In a real
// production deployment, these participants might be on different actual machines,
// but the harness manages all of them in a single process for convenience.
pub struct Harness {
    instances: Vec<Instance>,
    diagnostics: Arc<Mutex<Diagnostics>>,
    failures: Arc<Mutex<FailureOptions>>,
}

// Used to capture the intermediate state while building a harness. This is necessary
// because we first need to bind a port for each instance, then collect all the port
// addresses, and then start the underlying services (which require knowledge of the
// ports for the other participants).
pub struct HarnessBuilder {
    bound: Vec<BoundAddress>,
    failure: FailureOptions,
    options: Options,
}

impl HarnessBuilder {
    // Returns a harness instance, as well a future that callers can wait on for the termination
    // of the serving process for all instances managed by the harness.
    pub async fn build(
        self,
        cluster_name: &str,
        wipe_persistence: bool,
    ) -> Result<(Harness, Pin<Box<dyn Future<Output = ()> + Send>>), Box<dyn Error>> {
        let diag = Arc::new(Mutex::new(Diagnostics::new()));
        let failures = Arc::new(Mutex::new(self.failure.clone()));
        let all = self.addresses();

        let mut serving = Vec::new();
        let mut instances = Vec::new();

        let raft_options = self.options;
        for bound in self.bound {
            let (address, listener) = (bound.server, bound.listener);

            // Use something like /tmp/concord/<cluster>/<server> for persistence
            let persistence_path = env::temp_dir()
                .as_path()
                .join("concord")
                .join(&cluster_name)
                .join(&address.name);

            let options = raft_options.clone().with_persistence(
                persistence_path.to_str().unwrap().as_ref(),
                wipe_persistence,
            );

            let (instance, future) = Instance::new(
                &address,
                listener,
                &all,
                diag.clone(),
                options,
                failures.clone(),
            )
            .await?;
            let span = info_span!("serve", server=%address.name);

            instances.push(instance);
            serving.push(future.instrument(span));
        }

        let future = Box::pin(async {
            join_all(serving).await;
        });
        let harness = Harness {
            instances,
            diagnostics: diag,
            failures,
        };
        Ok((harness, future))
    }

    // Consumes this instance and returns an instance with the failure options set.
    pub fn with_failure(self: Self, failure_options: FailureOptions) -> Self {
        Self {
            bound: self.bound,
            failure: failure_options,
            options: self.options,
        }
    }

    // Consumes this instance and returns an instance with the raft options set.
    pub fn with_options(self: Self, options: Options) -> Self {
        Self {
            bound: self.bound,
            failure: self.failure,
            options,
        }
    }

    // Returns the addresses of all bound ports in this builder.
    pub fn addresses(&self) -> Vec<Server> {
        self.bound.iter().map(|b| b.server.clone()).collect()
    }
}

impl Harness {
    // Creates a harness builder. This will immediately bind an incoming port for
    // each supplied instance name.
    pub async fn builder(names: Vec<String>) -> Result<HarnessBuilder, Box<dyn Error>> {
        let mut bound = Vec::new();
        for name in names {
            let listener = TcpListener::bind("[::1]:0").await?;
            let port = listener.local_addr()?.port();
            let server = server("::1", port as i32, name.as_str());
            bound.push(BoundAddress { listener, server })
        }
        Ok(HarnessBuilder {
            bound,
            failure: FailureOptions::no_failures(),

            // TODO - DONOTMERGE - figure out a better way to only allow in testing and reconcile
            // with the fact that main() needs to support no persistence
            options: Options::new_without_persistence_for_testing(),
        })
    }

    // Returns all the addresses managed by this harness. Note that this can include
    // Raft members that are not currently part of the cluster.
    pub fn addresses(&self) -> Vec<Server> {
        self.instances.iter().map(|i| i.address.clone()).collect()
    }

    // Returns the diagnostics object used for this harness.
    pub fn diagnostics(&self) -> Arc<Mutex<Diagnostics>> {
        self.diagnostics.clone()
    }

    // Returns the failure options object used for this harness.
    pub fn failures(&self) -> Arc<Mutex<FailureOptions>> {
        self.failures.clone()
    }

    // Returns a client that can be used to interact with the cluster.
    pub fn make_raft_client(&self) -> Box<dyn Client + Send + Sync> {
        let server = self.addresses()[0].clone();
        new_client("harness-client", &server)
    }

    // Returns a client that can be used to issue keyvalue operations.
    pub async fn make_kv_client(&self) -> KeyValueClient<Channel> {
        let server = self.addresses()[0].clone();
        let address = format!("http://[{}]:{}", server.host, server.port);
        KeyValueClient::connect(address).await.expect("connect")
    }

    // Update the cluster membership to contain only the supplied members. The supplied
    // members must all be valid servers as defined at harness creation time.
    pub async fn update_members(&self, members: Vec<String>) -> Result<(), Status> {
        let client = self.make_raft_client();

        let addresses = self.addresses().clone();
        let mut new_members: Vec<Server> = Vec::new();
        for m in members {
            let server = addresses.iter().find(|&a| &a.name == &m);
            match server {
                None => return Err(Status::invalid_argument(format!("unknown server: {}", &m))),
                Some(s) => new_members.push(s.clone()),
            }
        }

        client.change_config(new_members).await
    }

    // Validates all available diagnostics and panics on failure.
    pub async fn validate(&self) {
        self.diagnostics
            .lock()
            .await
            .validate()
            .await
            .expect("validate");
    }

    // Starts the logic for this harness.
    pub async fn start(&self) {
        for instance in &self.instances {
            instance.start().await;
        }
    }

    // Stops all the instances of this harness.
    pub async fn stop(&self) {
        for instance in &self.instances {
            instance.stop().await;
        }
    }

    // Repeatedly makes KV requests until the supplied key has a value. Returns the result.
    #[cfg(test)]
    pub async fn wait_for_key(&self, key: &[u8], timeout_duration: Duration) -> GetResponse {
        wait_for(timeout_duration, || async {
            let mut c = self.make_kv_client().await;
            let response = c
                .get(GetRequest {
                    key: key.to_vec(),
                    version: -1, // Request the latest
                })
                .await;

            if let Ok(result) = response {
                let proto = result.into_inner();
                if proto.entry.is_some() {
                    return Some(proto);
                }
            }

            // This currently bunches together different failure modes, e.g., NotFound and others.
            None
        })
        .await
        .expect("wait_for_key")
    }

    #[cfg(test)]
    pub async fn wait_for_leader<M>(&self, timeout_duration: Duration, matcher: M) -> (i64, Server)
    where
        M: Fn(&(i64, Server)) -> bool,
    {
        let diag = self.diagnostics.clone();
        wait_for(timeout_duration, || async {
            let mut locked_diagnostics = diag.lock().await;

            // Make sure we've collected the latest information.
            locked_diagnostics.collect().await;

            let (term, leader) = match locked_diagnostics.latest_leader() {
                Some((term, leader)) => (term, leader),
                None => return None, // Return None if no leader is found
            };

            if !self.valid_server_name(&leader.name) {
                return None;
            }

            if matcher(&(term, leader.clone())) {
                Some((term, leader)) // Return the leader info if matcher passes
            } else {
                None
            }
        })
        .await
        .expect("wait_for_leader")
    }

    #[cfg(test)]
    pub async fn wait_for_snapshot(
        &self,
        server_name: &str,
        timeout_duration: Duration,
    ) -> SnapshotInfo {
        let diag = self.diagnostics.clone();
        let server_name = server_name.to_string();
        wait_for(timeout_duration, || async {
            let mut locked_diagnostics = diag.lock().await;
            locked_diagnostics.collect().await;
            if let Some(installs) = locked_diagnostics.get_snapshot_installs(&server_name) {
                if let Some((_, info)) = installs.iter().next() {
                    return Some(info.clone());
                }
            }
            None
        })
        .await
        .expect("wait_for_snapshot")
    }

    #[cfg(test)]
    fn valid_server_name(&self, name: &String) -> bool {
        self.instances
            .iter()
            .find(|i| i.address.name == *name)
            .is_some()
    }
}

// Holds the state of a single server instance, listening on a port. This includes multiple
// grpc and http services multiplexed on the port.
struct Instance {
    address: Server,
    raft: Arc<RaftImpl>,
    shutdown: channel::Sender<()>,
}

impl Instance {
    // Creates a new server with the supplied listener. This just initializes all the
    // required objects. Callers still need to call start() on this instance once done.
    // The returned future completes once the server finishes serving.
    async fn new(
        address: &Server,
        listener: TcpListener,
        all: &Vec<Server>,
        diagnostics: Arc<Mutex<Diagnostics>>,
        raft_options: Options,
        failure_options: Arc<Mutex<FailureOptions>>,
    ) -> Result<(Self, Pin<Box<dyn Future<Output = ()> + Send>>), Box<dyn Error>> {
        let name = address.name.to_string();
        let port = listener.local_addr()?.port();
        let path = "/keyvalue";
        if port as i32 != address.port {
            return Err("Listener port must match address port".into());
        }
        if all.len() < 3 {
            return Err(format!("Need at least 3 participants, but got {}", all.len()).into());
        }
        let cluster = vec![all[0].clone(), all[1].clone(), all[2].clone()];

        // Set up the keyvalue store, along with the web and grpc serving objects
        let kv_store = Arc::new(Mutex::new(MapStore::new()));
        let kv_service = Arc::new(KeyValueService::new(
            name.as_str(),
            &address,
            kv_store.clone(),
        ));
        let kv_grpc = KeyValueServer::from_arc(kv_service.clone());
        let kv_http = Arc::new(keyvalue::HttpHandler::new(
            path.to_string(),
            kv_service.clone(),
        ));
        let web = Router::new().nest(path, kv_http.routes());

        // Set up the grpc service for the raft participant. The first 3 server entries are active initially.
        let server_diagnostics = diagnostics.lock().await.get_server(&address);
        let raft = Arc::new(
            RaftImpl::new(
                address,
                &cluster,
                kv_store.clone(), // The raft cluster participant is the one applying the KV writes.
                Some(server_diagnostics),
                raft_options,
                failure_options,
            )
            .await
<<<<<<< HEAD
            .map_err(|e| format!("Failed to create Raft: {}", e))?,
=======
            .map_err(|e| format!("Failed to create raft impl for '{}': {}", address.name, e))?,
>>>>>>> 09ddd0e7
        );
        let raft_grpc = RaftServer::from_arc(raft.clone());

        // Set up the top-level server
        let grpc = Router::new().nest_tonic(raft_grpc).nest_tonic(kv_grpc);
        let rest_grpc = RestGrpcService::new(web, grpc).into_make_service();

        // Wire up the shutdown
        let (sender, receiver) = channel::unbounded::<()>();
        let signal = async move { receiver.recv().await.unwrap_or(()) };

        // Start serving
        let serving_future = Box::pin(async {
            match axum::serve(listener, rest_grpc)
                .with_graceful_shutdown(signal)
                .await
            {
                Ok(()) => info!("Serving terminated"),
                Err(message) => error!("Serving terminated unsuccessfully: {}", message),
            }
        });

        // Package up the result in a serving instance for the harness
        let result = Instance {
            address: address.clone(),
            raft,
            shutdown: sender,
        };

        info!(
            "Started http and grpc server [name={},port={}]. Open at http://[{}]:{}{}",
            address.name, address.port, address.host, address.port, path
        );
        Ok((result, serving_future))
    }

    // Starts the background logic in service implementations (e.g., raft election loop).
    async fn start(&self) {
        self.raft.start().await;
    }

    // Sends the signal to shut down the server. Must only be called once.
    async fn stop(&self) {
        self.shutdown.send(()).await.expect("shutdown")
    }
}

struct BoundAddress {
    server: Server,
    listener: TcpListener,
}

fn server(host: &str, port: i32, name: &str) -> Server {
    Server {
        host: host.into(),
        port,
        name: name.into(),
    }
}

/// Waits for a condition to become true, up to the given `timeout_duration`.
/// Returns `Ok(T)` if the condition is met in time, or `Err(())` on timeout.
async fn wait_for<F, Fut, T>(timeout_duration: Duration, mut condition: F) -> Result<T, ()>
where
    F: FnMut() -> Fut,
    Fut: Future<Output = Option<T>>,
{
    let start = tokio::time::Instant::now();
    while start.elapsed() < timeout_duration {
        if let Some(result) = condition().await {
            return Ok(result);
        }
        sleep(Duration::from_millis(300)).await;
    }
    Err(())
}<|MERGE_RESOLUTION|>--- conflicted
+++ resolved
@@ -363,11 +363,7 @@
                 failure_options,
             )
             .await
-<<<<<<< HEAD
-            .map_err(|e| format!("Failed to create Raft: {}", e))?,
-=======
-            .map_err(|e| format!("Failed to create raft impl for '{}': {}", address.name, e))?,
->>>>>>> 09ddd0e7
+            .map_err(|e| format!("Failed to create Raft for '{}': {}", address.name, e))?,
         );
         let raft_grpc = RaftServer::from_arc(raft.clone());
 
