--- conflicted
+++ resolved
@@ -52,7 +52,6 @@
     // of the serving process for all instances managed by the harness.
     pub async fn build(
         self,
-        cluster_name: &str,
         wipe_persistence: bool,
     ) -> Result<(Harness, Pin<Box<dyn Future<Output = ()> + Send>>), Box<dyn Error>> {
         let diag = Arc::new(Mutex::new(Diagnostics::new()));
@@ -70,7 +69,7 @@
             let persistence_path = env::temp_dir()
                 .as_path()
                 .join("concord")
-                .join(&cluster_name)
+                .join(&self.cluster_name)
                 .join(&address.name);
 
             let options = raft_options.clone().with_persistence(
@@ -134,19 +133,15 @@
 impl Harness {
     // Creates a harness builder. This will immediately bind an incoming port for
     // each supplied instance name.
-<<<<<<< HEAD
-    pub async fn builder(names: Vec<String>) -> Result<HarnessBuilder, Box<dyn Error>> {
-=======
     pub async fn builder(
         cluster_name: &str,
         server_names: &[&str],
     ) -> Result<HarnessBuilder, Box<dyn Error>> {
->>>>>>> c90ebfaa
         let mut bound = Vec::new();
-        for name in server_names {
+        for &name in server_names {
             let listener = TcpListener::bind("[::1]:0").await?;
             let port = listener.local_addr()?.port();
-            let server = server("::1", port as i32, name.as_str());
+            let server = server("::1", port as i32, name);
             bound.push(BoundAddress { listener, server })
         }
         Ok(HarnessBuilder {
@@ -195,13 +190,13 @@
 
     // Update the cluster membership to contain only the supplied members. The supplied
     // members must all be valid servers as defined at harness creation time.
-    pub async fn update_members(&self, members: Vec<String>) -> Result<(), Status> {
+    pub async fn update_members(&self, members: Vec<&str>) -> Result<(), Status> {
         let client = self.make_raft_client();
 
         let addresses = self.addresses().clone();
         let mut new_members: Vec<Server> = Vec::new();
         for m in members {
-            let server = addresses.iter().find(|&a| &a.name == &m);
+            let server = addresses.iter().find(|&a| &a.name == m);
             match server {
                 None => return Err(Status::invalid_argument(format!("unknown server: {}", &m))),
                 Some(s) => new_members.push(s.clone()),
@@ -380,7 +375,7 @@
                 failure_options,
             )
             .await
-            .map_err(|e| format!("Failed to create Raft for '{}': {}", address.name, e))?,
+            .map_err(|e| format!("Failed to create raft impl for '{}': {}", address.name, e))?,
         );
         let raft_grpc = RaftServer::from_arc(raft.clone());
 
